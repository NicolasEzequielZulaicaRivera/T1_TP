mod common;
use crate::common::*;
use packets::connack::*;
use packets::connect::*;
use packets::disconnect::Disconnect;
use packets::packet_error::ErrorKind;
use packets::pingreq::PingReq;
use packets::pingresp::PingResp;
use packets::traits::{MQTTDecoding, MQTTEncoding};
use std::fs;
use std::io::{Read, Write};
use std::thread;
use std::time::Duration;

#[test]
fn test_connect_clean_session_true() {
    let (_s, port) = start_server(None, None);
    // Me conecto con clean session en true
    let connection = ConnectBuilder::new("id", 0, true).unwrap();
    let mut stream = connect_client(connection, port, false);

    let mut control = [0u8];
    stream.read_exact(&mut control).unwrap();
    assert_eq!(control[0] >> 4, 2);
    let connack = Connack::read_from(&mut stream, control[0]).unwrap();
    assert!(!connack.session_present());
}

#[test]
fn test_connect_incorrect_password() {
    let (_s, port) = start_server(None, usr![("user", "password")]);
    let mut connect_builder = ConnectBuilder::new("id", 0, true).unwrap();
    connect_builder = connect_builder.user_name("user").unwrap();
    connect_builder = connect_builder
        .password("contraseña totalmente incorrecta")
        .unwrap();
    let mut stream = connect_client(connect_builder, port, false);

    let mut control = [0u8];
    stream.read_exact(&mut control).unwrap();
    assert_eq!(control[0] >> 4, 2);
    let connack = Connack::read_from(&mut stream, control[0]);
    assert!(connack.is_err());
    assert_eq!(
        connack.unwrap_err().kind(),
        ErrorKind::BadUserNameOrPassword
    );
}

#[test]
fn test_connect_correct_password() {
    let (_s, port) = start_server(None, usr![("user", "password")]);
    let mut connect_builder = ConnectBuilder::new("id", 0, true).unwrap();
    connect_builder = connect_builder.user_name("user").unwrap();
    connect_builder = connect_builder.password("password").unwrap();
    let mut stream = connect_client(connect_builder, port, false);

    let mut control = [0u8];
    stream.read_exact(&mut control).unwrap();
    assert_eq!(control[0] >> 4, 2);
    let connack = Connack::read_from(&mut stream, control[0]);
    assert!(connack.is_ok());
}

#[test]
fn test_connect_present_after_reconnection() {
    let (_s, port) = start_server(None, None);
    // Me conecto con clean_session = false
    let mut connect_builder = ConnectBuilder::new("id", 0, false).unwrap();

    let mut stream = connect_client(connect_builder, port, false);

    let mut control = [0u8];
    stream.read_exact(&mut control).unwrap();
    assert_eq!(control[0] >> 4, 2);
    let mut connack = Connack::read_from(&mut stream, control[0]).unwrap();

    // Primera conexion: session present debería ser false
    assert!(!connack.session_present());

    // Me desconecto
    stream
        .write_all(&Disconnect::new().encode().unwrap())
        .unwrap();

    connect_builder = ConnectBuilder::new("id", 0, false).unwrap();
    stream = connect_client(connect_builder, port, false);

    stream.read_exact(&mut control).unwrap();
    assert_eq!(control[0] >> 4, 2);
    connack = Connack::read_from(&mut stream, control[0]).unwrap();

    // Segunda conexion: session present debería ser true
    assert!(connack.session_present());
}

#[test]
fn test_pings() {
    let (_s, port) = start_server(None, None);
    let connect_builder = ConnectBuilder::new("id", 1, true).unwrap();
    let mut stream = connect_client(connect_builder, port, true);

    let mut control = [0u8];

    thread::sleep(Duration::from_millis(800));
    stream.write_all(&PingReq::new().encode().unwrap()).unwrap();
    stream.read_exact(&mut control).unwrap();
    PingResp::read_from(&mut stream, control[0]).unwrap();

    thread::sleep(Duration::from_millis(800));
    stream.write_all(&PingReq::new().encode().unwrap()).unwrap();
    stream.read_exact(&mut control).unwrap();
    PingResp::read_from(&mut stream, control[0]).unwrap();
}

#[test]
fn test_pings_should_disconnect() {
    let (_s, port) = start_server(None, None);
    let connect_builder = ConnectBuilder::new("id", 1, true).unwrap();
    let mut stream = connect_client(connect_builder, port, true);

    let mut control = [0u8];

    thread::sleep(Duration::from_millis(800));
    stream.write_all(&PingReq::new().encode().unwrap()).unwrap();
    stream.read_exact(&mut control).unwrap();
    PingResp::read_from(&mut stream, control[0]).unwrap();

    // Protocolo dice que si no mando ping luego de 1,5 veces el tiempo de keep_alive,
    // el servidor debería desconectarme. Le doy 100ms de márgen.
    thread::sleep(Duration::from_millis(1600));
    assert_eq!(stream.read(&mut control).unwrap(), 0);
}

#[test]
fn test_takeover_should_close_previous_connection() {
    let (_s, port) = start_server(None, None);
    let builder_1 = ConnectBuilder::new("id", 1, true).unwrap();
    let builder_2 = ConnectBuilder::new("id", 1, true).unwrap();

    let mut control = [0u8];
    let mut stream_1 = connect_client(builder_1, port, true);
    connect_client(builder_2, port, true);

    assert_eq!(stream_1.read(&mut control).unwrap(), 0);
}

#[test]
fn test_takeover_should_change_keep_alive() {
    let (_s, port) = start_server(None, None);
    let builder_1 = ConnectBuilder::new("id", 60, true).unwrap();
    let builder_2 = ConnectBuilder::new("id", 1, true).unwrap();

    let mut control = [0u8];
    let mut _stream_2 = connect_client(builder_1, port, true);
    let mut stream_2 = connect_client(builder_2, port, true);

    thread::sleep(Duration::from_millis(1600));
    assert_eq!(stream_2.read(&mut control).unwrap(), 0);
}

#[test]
fn test_takeover_only_works_with_same_username() {
    let (_s, port) = start_server(None, usr![("foo", "bar"), ("user", "pass")]);
    let builder_1 = ConnectBuilder::new("id", 60, true)
        .unwrap()
        .user_name("user")
        .unwrap()
        .password("pass")
        .unwrap();
    let builder_2 = ConnectBuilder::new("id", 1, true)
        .unwrap()
        .user_name("foo")
        .unwrap()
        .password("bar")
        .unwrap();

    let mut control = [0u8];
    let mut _stream_1 = connect_client(builder_1, port, true);
    let mut stream_2 = connect_client(builder_2, port, false);

    stream_2.read_exact(&mut control).unwrap();
    let err = Connack::read_from(&mut stream_2, control[0]).unwrap_err();

    assert_eq!(err.kind(), ErrorKind::IdentifierRejected);
}

#[test]
fn test_session_present_dump() {
    let _ = fs::remove_file("tests/files/dumps/dump1.json");
    let (s, port) = start_server(
        Some(("tests/files/dumps/dump1.json", Duration::from_secs(10))),
        None,
    );
    let builder = ConnectBuilder::new("id", 0, false).unwrap();

    let mut stream = connect_client(builder, port, true);

    // Me desconecto gracefully
    stream
        .write_all(&Disconnect::new().encode().unwrap())
        .unwrap();

    // Apago server: debería dumpear
<<<<<<< HEAD
    s.shutdown().unwrap();
    thread::sleep(Duration::from_millis(50));
=======
    drop(s);

>>>>>>> 1b47ba47
    let (_s, port) = start_server(
        Some(("tests/files/dumps/dump1.json", Duration::from_secs(10))),
        None,
    );
    let builder = ConnectBuilder::new("id", 0, false).unwrap();
    let mut stream = connect_client(builder, port, false);

    let mut control = [0u8];
    stream.read_exact(&mut control).unwrap();
    let connack = Connack::read_from(&mut stream, control[0]).unwrap();
    assert!(connack.session_present());
}<|MERGE_RESOLUTION|>--- conflicted
+++ resolved
@@ -188,7 +188,7 @@
 #[test]
 fn test_session_present_dump() {
     let _ = fs::remove_file("tests/files/dumps/dump1.json");
-    let (s, port) = start_server(
+    let (mut s, port) = start_server(
         Some(("tests/files/dumps/dump1.json", Duration::from_secs(10))),
         None,
     );
@@ -202,13 +202,8 @@
         .unwrap();
 
     // Apago server: debería dumpear
-<<<<<<< HEAD
-    s.shutdown().unwrap();
+    s.shutdown();
     thread::sleep(Duration::from_millis(50));
-=======
-    drop(s);
-
->>>>>>> 1b47ba47
     let (_s, port) = start_server(
         Some(("tests/files/dumps/dump1.json", Duration::from_secs(10))),
         None,
