--- conflicted
+++ resolved
@@ -83,19 +83,10 @@
         self.port
     }
 
-<<<<<<< HEAD
-    /// Returns dump info, if specified. Otherwise,
-    /// it returns None
-    pub fn dump_info(&self) -> Option<(&String, Duration)> {
-        self.dump_info
-            .as_ref()
-            .map(|dump_info| (&dump_info.0, dump_info.1))
-=======
     fn dump_info(&self) -> Option<(&str, Duration)> {
         self.dump_info
             .as_ref()
             .map(|dump_info| (dump_info.0.as_str(), dump_info.1))
->>>>>>> 8135a54b
     }
 
     fn log_path(&self) -> &str {
