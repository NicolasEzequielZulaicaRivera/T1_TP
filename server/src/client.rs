--- conflicted
+++ resolved
@@ -4,11 +4,6 @@
     vec,
 };
 
-<<<<<<< HEAD
-=======
-type PacketId = u16;
-
->>>>>>> f9ed7add
 use packets::{packet_reader::QoSLevel, puback::Puback, publish::Publish, suback::Suback};
 use tracing::{debug, error, info};
 
