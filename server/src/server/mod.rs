#![allow(dead_code)]

use std::{
    convert::TryFrom,
    io::{self, Read, Write},
    net::{SocketAddr, TcpListener, TcpStream},
    sync::{
        atomic::{AtomicBool, Ordering},
        mpsc::{self, Receiver, Sender},
        Arc, Mutex, RwLock,
    },
    thread::{self},
    time::{Duration, SystemTime},
};

use threadpool::ThreadPool;
use tracing::{error, info, instrument, warn};

use packets::{
    connack::{Connack, ConnackReturnCode},
    connect::Connect,
    disconnect::Disconnect,
    traits::{MQTTDecoding, MQTTEncoding},
};
use packets::{
    helpers::PacketType, pingreq::PingReq, puback::Puback, subscribe::Subscribe,
    unsuback::Unsuback, unsubscribe::Unsubscribe,
};

mod dump;
mod packet_processing;
mod server_controller;
pub mod server_error;

pub use server_error::ServerError;

/// Maximum time between the client connection and the sending
/// of the [`Connect`] packet
const CONNECTION_WAIT_TIMEOUT: Duration = Duration::from_secs(180);
/// How often unacknowledged packets are sent
const UNACK_RESENDING_FREQ: Duration = Duration::from_millis(500);
/// How long the server sleeps between each failed TCP connection
/// atempt
const ACCEPT_SLEEP_DUR: Duration = Duration::from_millis(100);

<<<<<<< HEAD
const MIN_ELAPSED_TIME: Option<Duration> = Some(Duration::from_millis(100));
=======
const MIN_ELAPSED_TIME: Option<Duration> = None;
>>>>>>> 12358a68

const INFLIGHT_MESSAGES: Option<usize> = None;

use packets::publish::Publish;
use packets::qos::QoSLevel;

use crate::{
<<<<<<< HEAD
    clients_manager::{simple_login::SimpleLogin, ClientsManager, ConnectInfo, DisconnectInfo},
    config::Config,
=======
    clients_manager::{ClientsManager, ConnectInfo, DisconnectInfo},
    logging::{self, LogKind},
>>>>>>> 12358a68
    network_connection::NetworkConnection,
    server::server_error::ServerErrorKind,
    thread_joiner::ThreadJoiner,
    topic_handler::{Message, TopicHandler},
<<<<<<< HEAD
=======
    traits::*,
>>>>>>> 12358a68
};

pub use self::server_controller::ServerController;

pub type ServerResult<T> = Result<T, ServerError>;
#[doc(hidden)]
pub type ClientId = String;
#[doc(hidden)]
pub type ClientIdArg = str;

/// Represents a Server that complies with the
/// MQTT V3.1.1 protocol
///
/// A server runs on a separate thread from which it
/// is invoked
/// When a client connects, a new thread is created to
/// handle it
/// Every time a client sends a packet, it is read from
/// the client thread and sent to a threadpool that
/// processes it (exceptions to this rule are found in the
/// description of the process_packet method)
/// The shutdown of the server is controlled through a
/// [ServerController] that sends a message to the server thread
/// to stop it
pub struct Server<C: Config> {
    /// Clients connected to the server.
    ///
    /// It handles the connection and disconnection of clients,
    /// as well as credential verification.
    ///
    /// If a client has `clean_session` set to false, it is
    /// responsible for saving their information even after
    /// disconnection. If it has `clean_session` set to true,
    /// their data is deleted
    clients_manager: RwLock<ClientsManager<TcpStream, SocketAddr>>,
    /// Initial Server setup
    config: C,
    /// Manages the Publish / Subscribe tree.
    ///
    /// When a customer subscribes to a topic or publish a message,
    /// all the information is stored in this handler. This includes
    /// Quality of Service and handling of retained messages.
    /// When it processes a Publish, the [`TopicHandler`] indicates to
    /// the Server the clients to whom it should send it through a
    /// MPSC channel. An independent thread receives the information
    /// and sends the packets.
    ///
    /// The TopicHandler is not responsible for keeping the subscriptions
    /// of users connected with clean session set to True. The
    /// server is responsible to invoke remove_client() when the client
    /// has clean session set to True.
    topic_handler: TopicHandler,
    /// Manages the join of the threads that are created for each of the
    /// clients. It does not interfere in the threads of the threadpool
    /// or the Server thread.
    ///
    /// When a new client thread is created, it saves its JoinHandle
    /// assosiating it with the ThreadId of the client that just
    /// connected.
    client_thread_joiner: Mutex<ThreadJoiner>,
    /// Threadpool used to process packets received from clients
    /// The only ones that are not processed in the Threadpool
    /// are the [`Connect`] and [`Disconnect`] packets.
    pool: Mutex<ThreadPool>,
}

impl<C: Config> Server<C> {
    /// Creates and returns a server in a valid state
<<<<<<< HEAD
    #[instrument]
    pub fn new(config: Config, threadpool_size: usize) -> Option<Arc<Self>> {
=======
    pub fn new(config: C, threadpool_size: usize) -> Option<Arc<Self>> {
>>>>>>> 12358a68
        info!("Creando servidor");
        match Server::try_restore(&config, threadpool_size) {
            Ok(server) => {
                if let Some(server) = server {
                    info!("Se encontro un archivo de DUMP - Creando servidor con su informacion");
                    Some(server)
                } else {
                    info!("No se encontro un archivo de DUMP - Creando servidor en blanco");
                    let server = Arc::new(Self {
<<<<<<< HEAD
                        clients_manager: RwLock::new(ClientsManager::new(Some(Box::new(
                            SimpleLogin::new(config.accounts_path()).unwrap(),
                        )))),
=======
                        clients_manager: RwLock::new(ClientsManager::new(Some(
                            config.accounts_path(),
                        ))),
>>>>>>> 12358a68
                        config,
                        topic_handler: TopicHandler::new(),
                        client_thread_joiner: Mutex::new(ThreadJoiner::new()),
                        pool: Mutex::new(ThreadPool::new(threadpool_size)),
                    });
                    Some(server)
                }
            }
            Err(_err) => None,
        }
    }

    /// Run the server in a new thread.
    ///
    /// Returns a ServerController that can be used to stop the server
    ///
    /// This method does not return until the server initializes everything
    /// necessary to start accepting connections
    #[instrument(skip(self) fields(ip = %self.config.ip(), port = %self.config.port()))]
    pub fn run(self: Arc<Self>) -> io::Result<ServerController> {
        let shutdown_bool = Arc::new(AtomicBool::new(false));
        let shutdown_bool_copy = shutdown_bool.clone();
        let (started_sender, started_receiver) = mpsc::channel();

        let server_handle = thread::Builder::new()
            .name("server_loop".to_owned())
            .spawn(move || {
                if let Err(err) = self.server_loop(shutdown_bool, started_sender) {
                    error!(
                        "Error inesperado del servidor: {} - Se recomienda apagarlo",
                        err.to_string()
                    )
                }
            })?;
        started_receiver.recv().unwrap_or_else(|e| {
            error!("Error iniciando el servidor: {}", e);
        });
<<<<<<< HEAD
=======
        if let Err(err) = started_receiver.recv() {
            println!(
                "Error leyendo de stdin: {}\nCerrando servidor...",
                err.to_string()
            );
        }
>>>>>>> 12358a68
        let server_controller = ServerController::new(shutdown_bool_copy, server_handle);
        Ok(server_controller)
    }

    /// Receives the [`Connect`] packet from a client, connects it to the
    /// server and sets its network_connection read Timeout with the Keep Alive Timeout
    /// provided by the client in the [`Connect`] packet.
    /// `network_connection` is the network_connection of the client from which the packet is received
    ///
    /// It does not send the [`Connack`] packet.
    ///
    /// If the connection was successful, it returns [`Ok(ConnectionInfo)`] with
    /// the necessary information to send the Connack, as well as the LastWill
    /// [`Publish`] packet from the previous network_connection, in case a Client Take-Over
    /// type reconnection has ocurred.
    ///
    /// In case an error has ocurred, but a Connack must be sent (for example,
    /// if the credentials are invalid), it returns an Error with kind
    /// [`ServerErrorKind::ConnectionRefused`], with the return code that the Connack
    /// must contain. If the error it returns is not of that kind, a Connack should
    /// not be send.
    #[instrument(skip(self, network_connection))]
    fn connect_client(
        self: &Arc<Self>,
        network_connection: &mut NetworkConnection<TcpStream, SocketAddr>,
    ) -> ServerResult<ConnectInfo> {
        info!("Conectando cliente");
        let connect = self.wait_for_connect(network_connection)?;
        network_connection
            .stream_mut()
            .set_read_timeout(Some(UNACK_RESENDING_FREQ))?;
        let connect_info = self
            .clients_manager
            .write()?
            .new_session(network_connection.try_clone()?, connect)?;
        Ok(connect_info)
    }

    /// Process a client until it disconnects. This includes receiving the
    /// packets that the client send, processing them, sending the corresponding
    /// acknowledgements, and finally disconnecting it. It does not publish the
    /// LastWill packet in case of an ungracefully disconnection. It also does
    /// not remove the data from the TopicHandler.
    ///
    /// Returns information related to the disconnection, as well as the
    /// Last will [Publish] that, if it is not None, must be published.
    #[instrument(skip(self, id, network_connection))]
    fn client_loop(
        self: &Arc<Self>,
        id: &ClientIdArg,
        mut network_connection: NetworkConnection<TcpStream, SocketAddr>,
    ) -> ServerResult<DisconnectInfo> {
        let mut timeout_counter = Duration::ZERO;
        let keep_alive_opt = self
            .clients_manager
            .read()?
            .client_do(id, |client| Ok(client.keep_alive()))?;

        let mut gracefully = true;

        loop {
            match self.process_packet(&mut network_connection, id) {
                Ok(packet_type) => {
                    timeout_counter = Duration::ZERO;
                    if packet_type == PacketType::Disconnect {
                        break;
                    }
                }
                Err(err) if err.kind() == ServerErrorKind::Timeout => {
                    timeout_counter += UNACK_RESENDING_FREQ;
                    self.clients_manager.read()?.client_do(id, |mut client| {
                        client.send_unacknowledged(INFLIGHT_MESSAGES, MIN_ELAPSED_TIME)
                    })?;
                }
                Err(err) => {
                    if err.kind() != ServerErrorKind::ClientDisconnected {
                        error!("Error inesperado: {}", err);
                    }
                    gracefully = false;
                    break;
                }
            }
            if let Some(keep_alive) = keep_alive_opt {
                if timeout_counter > keep_alive {
                    warn!("KeepAlive Timeout");
                    gracefully = false;
                    break;
                }
            }
        }
        self.clients_manager
            .write()?
            .disconnect(id, network_connection, gracefully)
    }

    /// Process a client after it sends the [`Connect`] packet. That is,
    /// it sends the corresponding [`Connack`], and processes all the packets
    /// sent by the client until it disconnects. When this happens, it also
    /// publishes the LastWill, if it was specified by the client.
    ///
    /// Clean the client session in case the client connects with
    /// clean_session set to true.
    ///
    /// In case a Client TakeOver occurs and the previous session had LastWill,
    /// it is also published.
    #[instrument(skip(self, connect_info, network_connection) fields(client_id = %connect_info.id))]
    fn manage_succesfull_connection(
        self: &Arc<Self>,
        connect_info: ConnectInfo,
        mut network_connection: NetworkConnection<TcpStream, SocketAddr>,
    ) -> ServerResult<()> {
        info!("Cliente aceptado");
        network_connection.write_all(
            &Connack::new(connect_info.session_present, ConnackReturnCode::Accepted).encode()?,
        )?;
        if let Some(last_will) = connect_info.takeover_last_will {
            self.send_last_will(last_will, &connect_info.id)?;
        }

        // En caso de que haya ocurrido una reconexion y el cliente
        // tenia un last will, se publica
        let disconnect_info = self.client_loop(&connect_info.id, network_connection)?;
        if disconnect_info.clean_session {
            self.topic_handler.remove_client(&connect_info.id)?;
        }
        if let Some(last_will) = disconnect_info.publish_last_will {
            self.send_last_will(last_will, &connect_info.id)?;
        }
        Ok(())
    }

    /// Send a [`Connack`] to the client if the connection failed due to one
    /// of the errors listed in section 3.2.2.3* of the MQTT v3.1.1 protocol
    /// Otherwise, it returns a [`ServerError`]
    #[instrument(skip(self, network_connection, error))]
    fn manage_failed_connection(
        &self,
        mut network_connection: NetworkConnection<TcpStream, SocketAddr>,
        error: ServerError,
    ) -> ServerResult<()> {
        match error.kind() {
            ServerErrorKind::ConnectionRefused(return_code) => {
                warn!("Conexion rechazada: {} - {}", return_code, error);
                network_connection.write_all(&Connack::new(false, return_code).encode()?)?;
                Ok(())
            }
            _ => Err(error),
        }
    }

    // Metodo usado para procesar los errores mas facilmente
    #[doc(hidden)]
    #[instrument(skip(self, network_connection) name="run_client", fields(socket_addr = %network_connection.id()))]
    fn _run_client(
        self: Arc<Self>,
        mut network_connection: NetworkConnection<TcpStream, SocketAddr>,
    ) -> ServerResult<()> {
        match self.connect_client(&mut network_connection) {
            Ok(connect_info) => {
                self.manage_succesfull_connection(connect_info, network_connection)?
            }
            Err(err) => self.manage_failed_connection(network_connection, err)?,
        };
        self.client_thread_joiner
            .lock()
            .expect("Lock envenenado")
            .finished(thread::current().id())
            .unwrap_or_else(|err| panic!("Error irrecuperable: {}", err.to_string()));
        Ok(())
    }

    /// Creates a new thread in which the client will be handled. Adds that
    /// thread to the list of threads pending to be joined
    #[instrument(skip(self, network_connection), fields(socket_addr = %network_connection.id()))]
    fn run_client(
        self: &Arc<Self>,
        network_connection: NetworkConnection<TcpStream, SocketAddr>,
    ) -> ServerResult<()> {
        let sv_copy = self.clone();
        let handle = thread::spawn(move || {
            sv_copy._run_client(network_connection).unwrap_or_else(|e| {
                // Si llega un error a este punto ya no se puede solucionar
                error!("Error no manejado: {}", e);
            });
        });
        self.client_thread_joiner
            .lock()?
            .add_thread(handle.thread().id(), handle)?;
        Ok(())
    }

    /// Accepts clients and processes them as log as a shutdown signal is not
    /// received from the [ServerController] corresponding to this server
    #[instrument(skip(self, shutdown_bool, started_sender) fields(ip = %self.config.ip(), port = %self.config.port()))]
    fn server_loop(
        self: Arc<Self>,
        shutdown_bool: Arc<AtomicBool>,
        started_sender: Sender<()>,
    ) -> ServerResult<()> {
        let listener = TcpListener::bind(format!("{}:{}", self.config.ip(), self.config.port()))?;
        let mut time_last_dump = SystemTime::now();
        let dump_info_opt = self.config.dump_info();
        started_sender.send(())?;

        listener.set_nonblocking(true)?;
        while !shutdown_bool.load(Ordering::Relaxed) {
            match self.accept_client(&listener) {
                Ok(connection_stream) => {
                    let socket_addr = *connection_stream.id();
                    self.run_client(connection_stream)
                        .unwrap_or_else(|e| error!("{}: Error - {}", socket_addr, e));
                }
                Err(err) if err.kind() == ServerErrorKind::Idle => {
                    thread::sleep(ACCEPT_SLEEP_DUR);
                }
                Err(e) => {
                    error!("Error de nueva conexion: {}", e);
                    break;
                }
            }
            if let Some(dump_info) = dump_info_opt {
                if SystemTime::now().duration_since(time_last_dump).unwrap() >= dump_info.1 {
                    self.dump().unwrap();
                    time_last_dump = SystemTime::now();
                }
            }
        }
        info!("Apagando servidor");
        Ok(())
    }

    /// Accepts a TCP connection and returns the stream corresponding to that
    /// connection.
    ///
    /// If no connection has been received, it returns an error of kind
    /// [`ServerErrorKind::Idle`]
    #[instrument(skip(self, listener) fields(socket_addr))]
    fn accept_client(
        self: &Arc<Self>,
        listener: &TcpListener,
    ) -> ServerResult<NetworkConnection<TcpStream, SocketAddr>> {
        match listener.accept() {
            Err(error) if error.kind() == io::ErrorKind::WouldBlock => {
                Err(ServerError::new_kind("Idle", ServerErrorKind::Idle))
            }
            Err(error) => {
                error!("Error aceptando conexion TCP: {}", error);
                Err(ServerError::from(error))
            }
            Ok((stream, socket_addr)) => {
                stream.set_read_timeout(Some(CONNECTION_WAIT_TIMEOUT))?;
                Ok(NetworkConnection::new(socket_addr, stream))
            }
        }
    }
<<<<<<< HEAD
=======
}

impl TryClone for TcpStream {
    fn try_clone(&self) -> Option<Self>
    where
        Self: Sized,
    {
        if let Ok(clone) = TcpStream::try_clone(self) {
            Some(clone)
        } else {
            None
        }
    }
}

impl Close for TcpStream {
    fn close(&mut self) -> io::Result<()> {
        self.shutdown(Shutdown::Both)
    }
}

impl<C: Config> Drop for Server<C> {
    fn drop(&mut self) {
        self.dump().unwrap_or_else(|e| {
            error!(
                "Error realizando el Dump durante el apagado del servidor: {}",
                e
            );
        });
    }
>>>>>>> 12358a68
}<|MERGE_RESOLUTION|>--- conflicted
+++ resolved
@@ -43,11 +43,7 @@
 /// atempt
 const ACCEPT_SLEEP_DUR: Duration = Duration::from_millis(100);
 
-<<<<<<< HEAD
 const MIN_ELAPSED_TIME: Option<Duration> = Some(Duration::from_millis(100));
-=======
-const MIN_ELAPSED_TIME: Option<Duration> = None;
->>>>>>> 12358a68
 
 const INFLIGHT_MESSAGES: Option<usize> = None;
 
@@ -55,21 +51,12 @@
 use packets::qos::QoSLevel;
 
 use crate::{
-<<<<<<< HEAD
     clients_manager::{simple_login::SimpleLogin, ClientsManager, ConnectInfo, DisconnectInfo},
-    config::Config,
-=======
-    clients_manager::{ClientsManager, ConnectInfo, DisconnectInfo},
-    logging::{self, LogKind},
->>>>>>> 12358a68
     network_connection::NetworkConnection,
     server::server_error::ServerErrorKind,
     thread_joiner::ThreadJoiner,
     topic_handler::{Message, TopicHandler},
-<<<<<<< HEAD
-=======
     traits::*,
->>>>>>> 12358a68
 };
 
 pub use self::server_controller::ServerController;
@@ -138,12 +125,7 @@
 
 impl<C: Config> Server<C> {
     /// Creates and returns a server in a valid state
-<<<<<<< HEAD
-    #[instrument]
-    pub fn new(config: Config, threadpool_size: usize) -> Option<Arc<Self>> {
-=======
     pub fn new(config: C, threadpool_size: usize) -> Option<Arc<Self>> {
->>>>>>> 12358a68
         info!("Creando servidor");
         match Server::try_restore(&config, threadpool_size) {
             Ok(server) => {
@@ -153,15 +135,9 @@
                 } else {
                     info!("No se encontro un archivo de DUMP - Creando servidor en blanco");
                     let server = Arc::new(Self {
-<<<<<<< HEAD
                         clients_manager: RwLock::new(ClientsManager::new(Some(Box::new(
                             SimpleLogin::new(config.accounts_path()).unwrap(),
                         )))),
-=======
-                        clients_manager: RwLock::new(ClientsManager::new(Some(
-                            config.accounts_path(),
-                        ))),
->>>>>>> 12358a68
                         config,
                         topic_handler: TopicHandler::new(),
                         client_thread_joiner: Mutex::new(ThreadJoiner::new()),
@@ -199,15 +175,6 @@
         started_receiver.recv().unwrap_or_else(|e| {
             error!("Error iniciando el servidor: {}", e);
         });
-<<<<<<< HEAD
-=======
-        if let Err(err) = started_receiver.recv() {
-            println!(
-                "Error leyendo de stdin: {}\nCerrando servidor...",
-                err.to_string()
-            );
-        }
->>>>>>> 12358a68
         let server_controller = ServerController::new(shutdown_bool_copy, server_handle);
         Ok(server_controller)
     }
@@ -463,27 +430,6 @@
             }
         }
     }
-<<<<<<< HEAD
-=======
-}
-
-impl TryClone for TcpStream {
-    fn try_clone(&self) -> Option<Self>
-    where
-        Self: Sized,
-    {
-        if let Ok(clone) = TcpStream::try_clone(self) {
-            Some(clone)
-        } else {
-            None
-        }
-    }
-}
-
-impl Close for TcpStream {
-    fn close(&mut self) -> io::Result<()> {
-        self.shutdown(Shutdown::Both)
-    }
 }
 
 impl<C: Config> Drop for Server<C> {
@@ -495,5 +441,4 @@
             );
         });
     }
->>>>>>> 12358a68
 }