--- conflicted
+++ resolved
@@ -2,12 +2,7 @@
 
 use super::*;
 
-<<<<<<< HEAD
-#[doc(hidden)]
-impl Server {
-=======
 impl<C: Config> Server<C> {
->>>>>>> 12358a68
     /// Submit a job to the ThreadPool
     fn to_threadpool<F>(self: &Arc<Self>, action: F, id: &ClientIdArg) -> ServerResult<()>
     where
