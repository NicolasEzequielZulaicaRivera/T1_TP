#![allow(dead_code)]

use std::{
    collections::HashMap,
    fmt::Debug,
    ops::Deref,
    sync::{mpsc::Sender, RwLock},
};

pub mod topic_handler_error;

use packets::qos::QoSLevel;
use packets::{publish::Publish, subscribe::Subscribe, unsubscribe::Unsubscribe};

use self::topic_handler_error::TopicHandlerError;

type Subtopics = HashMap<String, Topic>; // key: subtopic name
type Subscribers = HashMap<String, SubscriptionData>; // key: client_id
type Subscriptions = HashMap<String, Subscribers>; // key: topic filter { key: client_id }

fn split(topic: &str) -> (&str, Option<&str>) {
    match topic.split_once(SEP) {
        Some((splitted, rest)) => (splitted, Some(rest)),
        None => (topic, None),
    }
}

pub struct Message {
    pub client_id: String,
    pub packet: Publish,
}

#[derive(Debug, Clone)]
struct SubscriptionData {
    qos: QoSLevel,
}

#[doc(hidden)]
fn matches_singlelevel(topic_filter: String, topic_name: String) -> bool {
    let name = topic_name.split(SEP).collect::<Vec<&str>>();
    let filter = topic_filter.split(SEP).collect::<Vec<&str>>();

    if filter.len() > name.len() {
        return false;
    }
    if filter.len() < name.len() && filter[filter.len() - 1] != MULTILEVEL_WILDCARD {
        return false;
    }

    for (i, filter_part) in filter.iter().enumerate() {
        if filter_part == &MULTILEVEL_WILDCARD {
            return true;
        } else if filter_part == &SINGLELEVEL_WILDCARD.to_string() {
            continue;
        } else if filter_part != &name[i].to_string() {
            return false;
        }
    }

    true
}

#[doc(hidden)]
fn set_matching_subscribers(
    topic_name: Option<&str>,
    singlelevel_subscriptions: &Subscriptions,
) -> Subscribers {
    let mut matching = HashMap::new();
    if let Some(topic) = topic_name {
        for (topic_filter, subscribers) in singlelevel_subscriptions {
            if matches_singlelevel(topic_filter.to_string(), topic.to_string()) {
                matching.extend(subscribers.clone());
            }
        }
    }
    matching
}

#[doc(hidden)]
fn remove_subscriber(singlelevel_subscribers: &mut Subscriptions, client_id: &str) {
    singlelevel_subscribers.retain(|_, subscribers| {
        subscribers.remove(client_id);
        !subscribers.is_empty()
    });
}

const SEP: &str = "/";
const MULTILEVEL_WILDCARD: &str = "#";
const SINGLELEVEL_WILDCARD: &str = "+";
const UNMATCH_WILDCARD: &str = "$";

pub struct TopicHandler {
    root: Topic,
}

struct Topic {
    subtopics: RwLock<Subtopics>,
    subscribers: RwLock<Subscribers>,
    multilevel_subscribers: RwLock<Subscribers>,
    singlelevel_subscriptions: RwLock<Subscriptions>,
}

impl Debug for Topic {
    fn fmt(&self, f: &mut std::fmt::Formatter<'_>) -> std::fmt::Result {
        write!(f, "Topic\n\tsubtopics: {:?}\n\tsubscribers: {:?}\n\tmultilevel_subscribers: {:?}\nsubtopic details: {:?}\n\n",
                self.subtopics.read().unwrap().keys(),
                self.subscribers.read().unwrap(),
                self.multilevel_subscribers.read().unwrap(),
                self.subtopics.read().unwrap()
            )
    }
}

impl Topic {
    fn new() -> Self {
        Topic {
            subtopics: RwLock::new(HashMap::new()),
            subscribers: RwLock::new(HashMap::new()),
            multilevel_subscribers: RwLock::new(HashMap::new()),
            singlelevel_subscriptions: RwLock::new(HashMap::new()),
        }
    }
}

impl TopicHandler {
    /// Subscribe a client_id into a set of topics given a Subscribe packet
    pub fn subscribe(
        &self,
        packet: &Subscribe,
        client_id: &str,
    ) -> Result<Option<Vec<Publish>>, TopicHandlerError> {
        let topics = packet.topics();
        let topics: Vec<&packets::topic::Topic> = topics.iter().collect();

        for topic_filter in topics {
            let data = SubscriptionData {
                qos: topic_filter.qos(),
            };
            subscribe_rec(&self.root, Some(topic_filter.name()), client_id, data)?;
        }

        Ok(None)
    }

    /// Sends a Publish packet to the clients who are subscribed into a certain topic
    pub fn publish(
        &self,
        packet: &Publish,
        sender: Sender<Message>,
    ) -> Result<(), TopicHandlerError> {
        let full_topic = packet.topic_name();

        pub_rec(&self.root, Some(full_topic), sender, packet, true)?;

        Ok(())
    }

    /// Unsubscribe a client_id from a set of topics given a Unsubscribe packet
    pub fn unsubscribe(
        &self,
        packet: Unsubscribe,
        client_id: &str,
    ) -> Result<(), TopicHandlerError> {
        for topic_name in packet.topic_filters() {
<<<<<<< HEAD
            unsubscribe_rec(&self.root, topic_name.name(), client_id)?;
=======
            unsubscribe_rec(&self.root, Some(topic_name), client_id)?;
>>>>>>> e618a87a
        }
        Ok(())
    }

    pub fn new() -> Self {
        Self { root: Topic::new() }
    }

    fn remove_client(&self, client_id: &str) -> Result<(), TopicHandlerError> {
        remove_client_rec(&self.root, client_id)?;
        Ok(())
    }
}

fn starts_with_unmatch(topic_name: Option<&str>) -> bool {
    if let Some(name) = topic_name {
        return name.starts_with(UNMATCH_WILDCARD);
    }
    false
}

// Lo tuve que hacer recursivo porque sino era un caos el tema de mantener todos los
// locks desbloqueados, ya que no los podia dropear porque perdia las referencias internas
fn pub_rec(
    node: &Topic,
    topic_name: Option<&str>,
    sender: Sender<Message>,
    packet: &Publish,
    is_root: bool,
) -> Result<(), TopicHandlerError> {
    let mut matching = HashMap::new();
    if !(is_root && starts_with_unmatch(topic_name)) {
        // Agregar los subscribers multinivel de esta hoja
        matching =
            set_matching_subscribers(topic_name, node.singlelevel_subscriptions.read()?.deref());

        matching.extend(node.multilevel_subscribers.read()?.clone());
    }

    if topic_name.is_none() {
        matching.extend(node.subscribers.read()?.clone());
    }

    for (id, data) in matching {
        let mut to_be_sent = packet.clone();
        to_be_sent.set_max_qos(data.qos);
        sender.send(Message {
            client_id: id.to_string(),
            packet: to_be_sent,
        })?;
    }

    if let Some(topic) = topic_name {
        let (current, rest) = split(topic);
        let subtopics = node.subtopics.read()?;
        if let Some(node) = subtopics.get(current) {
            pub_rec(node, rest, sender, packet, false)?;
        }
    }

    Ok(())
}

fn add_singlelevel_subscription(
    node: &Topic,
    topic: String,
    user_id: &str,
    data: SubscriptionData,
) -> Result<(), TopicHandlerError> {
    let mut singlelevel_subscriptions = node.singlelevel_subscriptions.write()?;

    let singlelevel_subscribers = singlelevel_subscriptions
        .entry(topic)
        .or_insert_with(HashMap::new); // warning: use of `or_insert` followed by a function call

    singlelevel_subscribers.insert(user_id.to_string(), data);
    Ok(())
}

fn handle_sub_level(
    node: &Topic,
    topic: &str,
    user_id: &str,
    sub_data: SubscriptionData,
) -> Result<(), TopicHandlerError> {
    let (current, rest) = split(topic);
    match (current, rest) {
        (SINGLELEVEL_WILDCARD, Some(rest)) => {
            return add_singlelevel_subscription(
                node,
                current.to_string() + SEP + rest,
                user_id,
                sub_data,
            );
        }
        (MULTILEVEL_WILDCARD, _) => {
            let mut multilevel_subscribers = node.multilevel_subscribers.write()?;
            multilevel_subscribers.insert(user_id.to_string(), sub_data);
            return Ok(());
        }
        _ => {
            let mut subtopics = node.subtopics.read()?;
            // Insercion de nuevo nodo
            if subtopics.get(current).is_none() {
                drop(subtopics); //lo tengo que pedir en modo write y si esta leyendo no va a poder
                let mut wr_subtopics = node.subtopics.write()?;
                let subtopic = Topic::new();
                wr_subtopics.insert(current.to_string(), subtopic);
                drop(wr_subtopics);
                subtopics = node.subtopics.read()?;
            }

            // En principio siempre tiene que entrar a este if, pero lo pongo para no unwrappear
            if let Some(subtopic) = subtopics.get(current) {
                subscribe_rec(subtopic, rest, user_id, sub_data)?;
            }
        }
    }
    Ok(())
}

fn subscribe_rec(
    node: &Topic,
    topic_name: Option<&str>,
    user_id: &str,
    sub_data: SubscriptionData,
) -> Result<(), TopicHandlerError> {
    match topic_name {
        Some(topic) => {
            handle_sub_level(node, topic, user_id, sub_data)?;
        }
        None => {
            node.subscribers
                .write()?
                .insert(user_id.to_string(), sub_data);
        }
    }
    Ok(())
}

#[doc(hidden)]
fn remove_singlelevel_subscription(
    node: &Topic,
    topic: String,
    user_id: &str,
) -> Result<(), TopicHandlerError> {
    let mut singlelevel_subscriptions = node.singlelevel_subscriptions.write()?;
    if let Some(subscribers) = singlelevel_subscriptions.get_mut(&topic) {
        subscribers.remove(user_id);
        if subscribers.is_empty() {
            singlelevel_subscriptions.remove(&topic);
        }
    };
    Ok(())
}

fn unsubscribe_rec(
    node: &Topic,
    topic_name: Option<&str>,
    user_id: &str,
) -> Result<(), TopicHandlerError> {
    match topic_name {
        Some(topic) => {
            let (current, rest) = split(topic);
            match (current, rest) {
                (SINGLELEVEL_WILDCARD, Some(rest)) => {
                    return remove_singlelevel_subscription(
                        node,
                        current.to_string() + SEP + rest,
                        user_id,
                    );
                }
                (MULTILEVEL_WILDCARD, _) => {
                    let mut multilevel_subscribers = node.multilevel_subscribers.write()?;
                    multilevel_subscribers.remove(user_id);
                    return Ok(());
                }
                _ => {
                    let subtopics = node.subtopics.read()?;

                    if let Some(subtopic) = subtopics.get(current) {
                        unsubscribe_rec(subtopic, rest, user_id)?;
                    }
                }
            }
        }
        None => {
            node.subscribers.write()?.remove(user_id);
        }
    }

    // si falla no importa
    let _res = clean_node(node);
    Ok(())
}

fn clean_node(node: &Topic) -> Result<(), TopicHandlerError> {
    let mut empty_subtopics = Vec::new();

    let subtopics_read = node.subtopics.read()?;
    for (sub_topic, topic) in subtopics_read.iter() {
        if topic.subscribers.read()?.is_empty()
            && topic.subtopics.read()?.is_empty()
            && topic.multilevel_subscribers.read()?.is_empty()
            && topic.singlelevel_subscriptions.read()?.is_empty()
        {
            empty_subtopics.push(sub_topic.to_string());
        }
    }

    if !empty_subtopics.is_empty() {
        drop(subtopics_read);
        let mut subtopics_write = node.subtopics.write()?;
        for sub_topic in empty_subtopics {
            subtopics_write.remove(&sub_topic);
        }
    }

    Ok(())
}

fn remove_client_rec(node: &Topic, user_id: &str) -> Result<(), TopicHandlerError> {
    for subtopic in node.subtopics.read()?.values() {
        remove_client_rec(subtopic, user_id)?;
    }

    let subs_read = node.subscribers.read()?;
    if subs_read.contains_key(user_id) {
        drop(subs_read);
        node.subscribers.write()?.remove(user_id);
    }
    node.multilevel_subscribers.write()?.remove(user_id);
    let mut singlelevel_subscriptions = node.singlelevel_subscriptions.write()?;
    remove_subscriber(&mut singlelevel_subscriptions, user_id);

    // si falla no importa
    let _res = clean_node(node);
    Ok(())
}

#[cfg(test)]
mod tests {
    use std::{collections::HashSet, io::Cursor, sync::mpsc::channel};

    use packets::qos::QoSLevel;
    use packets::subscribe::Subscribe;
    use packets::traits::MQTTDecoding;
    use packets::unsubscribe::Unsubscribe;
    use packets::{publish::Publish, utf8::Field};

    use crate::topic_handler::matches_singlelevel;

    fn build_publish(topic: &str, message: &str) -> Publish {
        let mut bytes = Vec::new();
        bytes.extend(Field::new_from_string(topic).unwrap().encode());
        bytes.extend([0, 1]); // identifier
        bytes.extend(Field::new_from_string(message).unwrap().encode());
        bytes.insert(0, bytes.len() as u8);
        let header = 0b00110010u8; // QoS level 1, dup false, retain false
        Publish::read_from(&mut Cursor::new(bytes), header).unwrap()
    }

    fn build_subscribe(topic: &str) -> Subscribe {
        let mut bytes: Vec<u8> = Vec::new();
        bytes.extend([0, 5]); // identifier
        bytes.extend(Field::new_from_string(topic).unwrap().encode());
        bytes.push(0); // QoS level 0

        bytes.insert(0, bytes.len() as u8);
        let control_byte = 0b10000010;
        Subscribe::read_from(&mut Cursor::new(bytes), control_byte).unwrap()
    }

    fn build_unsubscribe(topic: &str) -> Unsubscribe {
        let mut bytes: Vec<u8> = Vec::new();
        bytes.extend([0, 5]); // identifier
        bytes.extend(Field::new_from_string(topic).unwrap().encode());

        bytes.insert(0, bytes.len() as u8);
        let header = 0b10100010;
        Unsubscribe::read_from(&mut Cursor::new(bytes), header).unwrap()
    }

    #[test]
    fn test_one_subscribe_one_publish_single_level_topic() {
        let subscribe = build_subscribe("topic");
        let publish = build_publish("topic", "unMensaje");
        let handler = super::TopicHandler::new();
        let (sender, receiver) = channel();

        handler.subscribe(&subscribe, "user").unwrap();
        handler.publish(&publish, sender).unwrap();

        let message = receiver.recv().unwrap();
        assert_eq!(message.client_id, "user");
        assert_eq!(message.packet.topic_name(), "topic");
    }

    #[test]
    fn test_one_subscribe_one_publish_multi_level_topic() {
        let subscribe = build_subscribe("topic/auto/casa");
        let publish = build_publish("topic/auto/casa", "unMensaje");
        let handler = super::TopicHandler::new();

        let (sender, receiver) = channel();

        handler.subscribe(&subscribe, "user").unwrap();
        handler.publish(&publish, sender).unwrap();

        let message = receiver.recv().unwrap();
        assert_eq!(message.client_id, "user");
        assert_eq!(message.packet.topic_name(), "topic/auto/casa");
    }

    #[test]
    fn test_two_subscribe_one_publish_multi_level_topic() {
        let subscribe = build_subscribe("topic/auto/casa");
        let publish = build_publish("topic/auto/casa", "unMensaje");
        let handler = super::TopicHandler::new();

        let (sender, receiver) = channel();

        handler.subscribe(&subscribe, "user").unwrap();
        handler.subscribe(&subscribe, "user2").unwrap();
        handler.publish(&publish, sender).unwrap();

        let mut pending_users: HashSet<String> = ["user".to_string(), "user2".to_string()]
            .iter()
            .cloned()
            .collect();
        for msg in receiver {
            assert!(pending_users.contains(&msg.client_id));
            pending_users.remove(&msg.client_id);
            assert_eq!(msg.packet.topic_name(), "topic/auto/casa");
        }
    }

    #[test]
    fn test_5000_subscribers() {
        let subscribe = build_subscribe("topic/auto/casa");
        let publish = build_publish("topic/auto/casa", "unMensaje");
        let handler = super::TopicHandler::new();

        let (sender, receiver) = channel();

        let mut pending_users = HashSet::new();
        for i in 0..5000 {
            let id = format!("user{}", i);
            handler.subscribe(&subscribe, &id).unwrap();
            pending_users.insert(id);
        }
        handler.publish(&publish, sender).unwrap();

        for msg in receiver {
            assert!(pending_users.contains(&msg.client_id));
            pending_users.remove(&msg.client_id);
            assert_eq!(msg.packet.topic_name(), "topic/auto/casa");
        }
    }

    #[test]
    fn test_should_reduce_qos() {
        let subscribe = build_subscribe("topic"); // Suscripción QoS 0
        let publish = build_publish("topic", "unMensaje"); // Publicación QoS 1
        let handler = super::TopicHandler::new();
        let (sender, receiver) = channel();

        handler.subscribe(&subscribe, "user").unwrap();
        handler.publish(&publish, sender).unwrap();

        let message = receiver.recv().unwrap();
        assert_eq!(message.packet.qos(), QoSLevel::QoSLevel0);
    }

    #[test]
    fn test_unsubscribe_stop_sending_messages_to_client() {
        let subscribe = build_subscribe("topic/auto/casa");
        let unsubscribe = build_unsubscribe("topic/auto/casa");
        let first_publish = build_publish("topic/auto/casa", "unMensaje");
        let second_publish = build_publish("topic/auto/casa", "otroMensaje");
        let handler = super::TopicHandler::new();

        let (sender, receiver) = channel();

        handler.subscribe(&subscribe, "user").unwrap();
        handler.publish(&first_publish, sender.clone()).unwrap();
        handler.unsubscribe(unsubscribe, "user").unwrap();
        handler.publish(&second_publish, sender).unwrap();
        let message = receiver.recv().unwrap();
        assert_eq!(message.client_id, "user");
        assert_eq!(message.packet.topic_name(), "topic/auto/casa");
        // El canal se cerro sin enviar el segundo mensaje
        assert!(receiver.recv().is_err());
    }

    #[test]
    fn test_removed_stop_sending_messages_to_client() {
        let subscribe = build_subscribe("topic/auto/casa");
        let first_publish = build_publish("topic/auto/casa", "unMensaje");
        let second_publish = build_publish("topic/auto/casa", "otroMensaje");
        let handler = super::TopicHandler::new();

        let (sender, receiver) = channel();

        handler.subscribe(&subscribe, "user").unwrap();
        handler.publish(&first_publish, sender.clone()).unwrap();
        handler.remove_client("user").unwrap();
        handler.publish(&second_publish, sender).unwrap();
        let message = receiver.recv().unwrap();
        assert_eq!(message.client_id, "user");
        assert_eq!(message.packet.topic_name(), "topic/auto/casa");
        // El canal se cerro sin enviar el segundo mensaje
        assert!(receiver.recv().is_err());
    }

    #[test]
    fn test_unsubscribe_matches_topic_correctly() {
        let subscribe = build_subscribe("topic/auto/casa");
        let unsubscribe = build_unsubscribe("topic/no_es_auto/casa");
        let first_publish = build_publish("topic/auto/casa", "unMensaje");
        let second_publish = build_publish("topic/auto/casa", "otroMensaje");
        let handler = super::TopicHandler::new();

        let (sender, receiver) = channel();

        handler.subscribe(&subscribe, "user").unwrap();
        handler.publish(&first_publish, sender.clone()).unwrap();
        handler.unsubscribe(unsubscribe, "user").unwrap();
        handler.publish(&second_publish, sender).unwrap();
        let first_message = receiver.recv().unwrap();
        let second_message = receiver.recv().unwrap();
        assert_eq!(first_message.client_id, "user");
        assert_eq!(first_message.packet.topic_name(), "topic/auto/casa");
        assert_eq!(second_message.client_id, "user");
        assert_eq!(second_message.packet.topic_name(), "topic/auto/casa");
    }

    #[test]
    fn test_doesnt_publish_to_siblings() {
        let subscribe = build_subscribe("topic/notsubtopic");
        let publish = build_publish("topic/subtopic", "unMensaje");
        let handler = super::TopicHandler::new();
        let (sender, receiver) = channel();

        handler.subscribe(&subscribe, "user").unwrap();
        handler.publish(&publish, sender).unwrap();

        assert!(receiver.recv().is_err());
    }

    #[test]
    fn test_multilevel_wildcard_one_subscribe_one_publish() {
        let subscribe = build_subscribe("topic/#");
        let publish = build_publish("topic/subtopic", "unMensaje");
        let handler = super::TopicHandler::new();
        let (sender, receiver) = channel();

        handler.subscribe(&subscribe, "user").unwrap();
        handler.publish(&publish, sender).unwrap();

        let message = receiver.recv().unwrap();
        assert_eq!(message.client_id, "user");
        assert_eq!(message.packet.topic_name(), "topic/subtopic");

        assert!(receiver.recv().is_err());
    }

    #[test]
    fn test_multilevel_wildcard_one_subscribe_one_specific_publish() {
        let subscribe = build_subscribe("topic/#");
        let publish = build_publish("topic/subtopic/messages/test/001", "unMensaje");
        let handler = super::TopicHandler::new();
        let (sender, receiver) = channel();

        handler.subscribe(&subscribe, "user").unwrap();
        handler.publish(&publish, sender).unwrap();

        let message = receiver.recv().unwrap();
        assert_eq!(message.client_id, "user");
        assert_eq!(
            message.packet.topic_name(),
            "topic/subtopic/messages/test/001"
        );

        assert!(receiver.recv().is_err());
    }

    /* Tests previos de una funcionalidad no obligatoria
    ([MQTT-3.3.5-1]) Al final decidimos enviar una copia por suscripción
       #[test]
       fn test_multilevel_wildcard_two_subscribe_one_publish() {
           let topic1 = Topic::new("colors/#", QoSLevel::QoSLevel0).unwrap();
           let topic2 = Topic::new("colors/primary/blue", QoSLevel::QoSLevel0).unwrap();
           let subscribe = Subscribe::new(vec![topic1, topic2], 123);

           let publish = Publish::new(
               false,
               QoSLevel::QoSLevel1,
               false,
               "colors/primary/blue",
               "#0000FF",
               Some(123),
           )
           .unwrap();

           let handler = super::TopicHandler::new();
           let (sender, receiver) = channel();

           handler.subscribe(&subscribe, "user").unwrap();
           handler.publish(&publish, sender).unwrap();

           let message = receiver.recv().unwrap();
           assert_eq!(message.client_id, "user");
           assert_eq!(message.packet.topic_name(), "colors/primary/blue");
           assert_eq!(message.packet.payload(), Some(&"#0000FF".to_string()));

           assert!(receiver.recv().is_err());
       }

       #[test]
       fn test_multilevel_wildcard_max_qos_1() {
           let topic1 = Topic::new("colors/#", QoSLevel::QoSLevel1).unwrap();
           let topic2 = Topic::new("colors/primary/blue", QoSLevel::QoSLevel0).unwrap();
           let subscribe = Subscribe::new(vec![topic1, topic2], 123);
           let publish = Publish::new(
               false,
               QoSLevel::QoSLevel1,
               false,
               "colors/primary/blue",
               "#0000FF",
               Some(123),
           )
           .unwrap();
           let handler = super::TopicHandler::new();
           let (sender, receiver) = channel();

           handler.subscribe(&subscribe, "user").unwrap();
           handler.publish(&publish, sender).unwrap();

           let message = receiver.recv().unwrap();
           assert_eq!(message.client_id, "user");
           assert_eq!(message.packet.topic_name(), "colors/primary/blue");
           assert_eq!(message.packet.qos(), QoSLevel::QoSLevel1);

           assert!(receiver.recv().is_err());
       }

       #[test]
       fn test_multilevel_wildcard_max_qos_2() {
           let topic1 = Topic::new("colors/#", QoSLevel::QoSLevel0).unwrap();
           let topic2 = Topic::new("colors/primary/blue", QoSLevel::QoSLevel1).unwrap();
           let subscribe = Subscribe::new(vec![topic1, topic2], 123);
           let publish = Publish::new(
               false,
               QoSLevel::QoSLevel1,
               false,
               "colors/primary/blue",
               "#0000FF",
               Some(123),
           )
           .unwrap();
           let handler = super::TopicHandler::new();
           let (sender, receiver) = channel();

           handler.subscribe(&subscribe, "user").unwrap();
           handler.publish(&publish, sender).unwrap();

           let message = receiver.recv().unwrap();
           assert_eq!(message.client_id, "user");
           assert_eq!(message.packet.topic_name(), "colors/primary/blue");
           assert_eq!(message.packet.qos(), QoSLevel::QoSLevel1);

           assert!(receiver.recv().is_err());
       }

       #[test]
       fn test_multilevel_wildcard_max_qos_3() {
           let topic1 = Topic::new("colors/#", QoSLevel::QoSLevel1).unwrap();
           let topic2 = Topic::new("colors/primary/blue", QoSLevel::QoSLevel1).unwrap();
           let subscribe = Subscribe::new(vec![topic1, topic2], 123);
           let publish = Publish::new(
               false,
               QoSLevel::QoSLevel0,
               false,
               "colors/primary/blue",
               "#0000FF",
               None,
           )
           .unwrap();
           let handler = super::TopicHandler::new();
           let (sender, receiver) = channel();

           handler.subscribe(&subscribe, "user").unwrap();
           handler.publish(&publish, sender).unwrap();

           let message = receiver.recv().unwrap();
           assert_eq!(message.client_id, "user");
           assert_eq!(message.packet.topic_name(), "colors/primary/blue");
           assert_eq!(message.packet.qos(), QoSLevel::QoSLevel0);

           assert!(receiver.recv().is_err());
       }
    */
    #[test]
    fn test_unsubscribe_multilevel_stop_sending_messages_to_client() {
        let subscribe = build_subscribe("topic/auto/#");
        let unsubscribe = build_unsubscribe("topic/auto/#");
        let first_publish = build_publish("topic/auto/casa", "unMensaje");
        let second_publish = build_publish("topic/auto/casa", "otroMensaje");
        let handler = super::TopicHandler::new();

        let (sender, receiver) = channel();

        handler.subscribe(&subscribe, "user").unwrap();
        handler.publish(&first_publish, sender.clone()).unwrap();
        handler.unsubscribe(unsubscribe, "user").unwrap();
        handler.publish(&second_publish, sender).unwrap();
        let message = receiver.recv().unwrap();
        assert_eq!(message.client_id, "user");
        assert_eq!(message.packet.topic_name(), "topic/auto/casa");
        // El canal se cerro sin enviar el segundo mensaje
        assert!(receiver.recv().is_err());
    }

    #[test]
    fn test_matches_singlelevel() {
        // name, filter

        assert!(matches_singlelevel("top".to_string(), "top".to_string()));
        assert!(matches_singlelevel(
            "top/sub".to_string(),
            "top/sub".to_string()
        ));
        assert!(matches_singlelevel(
            "+/sub".to_string(),
            "top/sub".to_string()
        ));
        assert!(matches_singlelevel(
            "top/+/leaf".to_string(),
            "top/sub/leaf".to_string()
        ));
        assert!(matches_singlelevel(
            "top/#".to_string(),
            "top/sub/leaf".to_string()
        ));
        assert!(matches_singlelevel(
            "top/+/+/green".to_string(),
            "top/sub/leaf/green".to_string()
        ));
        assert!(matches_singlelevel(
            "top/+/+/#".to_string(),
            "top/sub/leaf/green".to_string()
        ));
        assert!(matches_singlelevel(
            "top/+/+/#".to_string(),
            "top/sub/leaf/green".to_string()
        ));
        assert!(matches_singlelevel(
            "top/+/+/#".to_string(),
            "top/sub/leaf/green/#00FF00".to_string()
        ));
        assert!(matches_singlelevel(
            "top/+//#".to_string(),
            "top/sub//green/#00FF00".to_string()
        ));
    }

    #[test]
    fn test_singlelevel_wildcard_one_subscribe_one_publish() {
        let subscribe = build_subscribe("topic/+/leaf");
        let publish = build_publish("topic/subtopic/leaf", "unMensaje");
        let handler = super::TopicHandler::new();
        let (sender, receiver) = channel();

        handler.subscribe(&subscribe, "user").unwrap();
        handler.publish(&publish, sender).unwrap();

        let message = receiver.recv().unwrap();
        assert_eq!(message.client_id, "user");
        assert_eq!(message.packet.topic_name(), "topic/subtopic/leaf");

        assert!(receiver.recv().is_err());
    }

    #[test]
    fn test_singlelevel_wildcard_complex_subscribe_one_publish() {
        let subscribe = build_subscribe("topic/+/+//leaf");
        let publish = build_publish("topic/subtopic///leaf", "unMensaje");
        let handler = super::TopicHandler::new();
        let (sender, receiver) = channel();

        handler.subscribe(&subscribe, "user").unwrap();
        handler.publish(&publish, sender).unwrap();

        let message = receiver.recv().unwrap();
        assert_eq!(message.client_id, "user");
        assert_eq!(message.packet.topic_name(), "topic/subtopic///leaf");

        assert!(receiver.recv().is_err());
    }

    #[test]
    fn test_singlelevel_wildcard_complex_subscribe_3_publish() {
        let subscribe = build_subscribe("topic/+/+//leaf");
        let publish = build_publish("topic/subtopic///leaf", "unMensaje");
        let handler = super::TopicHandler::new();
        let (sender, receiver) = channel();

        handler.subscribe(&subscribe, "user").unwrap();
        handler.publish(&publish, sender.clone()).unwrap();
        handler.publish(&publish, sender.clone()).unwrap();
        handler.publish(&publish, sender).unwrap();

        let message = receiver.recv().unwrap();
        assert_eq!(message.client_id, "user");
        assert_eq!(message.packet.topic_name(), "topic/subtopic///leaf");
        let message = receiver.recv().unwrap();
        assert_eq!(message.client_id, "user");
        assert_eq!(message.packet.topic_name(), "topic/subtopic///leaf");
        let message = receiver.recv().unwrap();
        assert_eq!(message.client_id, "user");
        assert_eq!(message.packet.topic_name(), "topic/subtopic///leaf");

        assert!(receiver.recv().is_err());
    }

    #[test]
    fn test_wildcards_one_subscribe_one_publish() {
        let subscribe = build_subscribe("topic/+/+//#");
        let publish = build_publish("topic/subtopic///leaf//Orangutan", "unMensaje");
        let handler = super::TopicHandler::new();
        let (sender, receiver) = channel();

        handler.subscribe(&subscribe, "user").unwrap();
        handler.publish(&publish, sender).unwrap();

        let message = receiver.recv().unwrap();
        assert_eq!(message.client_id, "user");
        assert_eq!(
            message.packet.topic_name(),
            "topic/subtopic///leaf//Orangutan"
        );

        assert!(receiver.recv().is_err());
    }

    #[test]
    fn test_wildcards_one_subscribe_3_publish() {
        let subscribe = build_subscribe("topic/+/+//#");
        let publish = build_publish("topic/subtopic///leaf//Orangutan", "unMensaje");
        let handler = super::TopicHandler::new();
        let (sender, receiver) = channel();

        handler.subscribe(&subscribe, "user").unwrap();
        handler.publish(&publish, sender.clone()).unwrap();
        handler.publish(&publish, sender.clone()).unwrap();
        handler.publish(&publish, sender).unwrap();

        let message = receiver.recv().unwrap();
        assert_eq!(message.client_id, "user");
        assert_eq!(
            message.packet.topic_name(),
            "topic/subtopic///leaf//Orangutan"
        );
        let message = receiver.recv().unwrap();
        assert_eq!(message.client_id, "user");
        assert_eq!(
            message.packet.topic_name(),
            "topic/subtopic///leaf//Orangutan"
        );
        let message = receiver.recv().unwrap();
        assert_eq!(message.client_id, "user");
        assert_eq!(
            message.packet.topic_name(),
            "topic/subtopic///leaf//Orangutan"
        );

        assert!(receiver.recv().is_err());
    }

    #[test]
    fn test_unsubscribe_singlelevel_stop_sending_messages_to_client() {
        let subscribe = build_subscribe("topic/+/+//leaf");
        let unsubscribe = build_unsubscribe("topic/+/+//leaf");
        let first_publish = build_publish("topic/subtopic///leaf", "unMensaje");
        let second_publish = build_publish("topic/subtopic///leaf", "otroMensaje");
        let handler = super::TopicHandler::new();

        let (sender, receiver) = channel();

        handler.subscribe(&subscribe, "user").unwrap();
        handler.publish(&first_publish, sender.clone()).unwrap();
        handler.unsubscribe(unsubscribe, "user").unwrap();
        handler.publish(&second_publish, sender).unwrap();
        let message = receiver.recv().unwrap();
        assert_eq!(message.client_id, "user");
        assert_eq!(message.packet.topic_name(), "topic/subtopic///leaf");
        // El canal se cerro sin enviar el segundo mensaje
        assert!(receiver.recv().is_err());
    }

    #[test]
    fn test_unsubscribe_wildcards_stop_sending_messages_to_client() {
        let subscribe = build_subscribe("topic/+/+//#");
        let unsubscribe = build_unsubscribe("topic/+/+//#");
        let first_publish = build_publish("topic/subtopic///leaf//Orangutan", "unMensaje");
        let second_publish = build_publish("topic/subtopic///leaf//Orangutan", "otroMensaje");
        let handler = super::TopicHandler::new();

        let (sender, receiver) = channel();

        handler.subscribe(&subscribe, "user").unwrap();
        handler.publish(&first_publish, sender.clone()).unwrap();
        handler.unsubscribe(unsubscribe, "user").unwrap();
        handler.publish(&second_publish, sender).unwrap();
        let message = receiver.recv().unwrap();
        assert_eq!(message.client_id, "user");
        assert_eq!(
            message.packet.topic_name(),
            "topic/subtopic///leaf//Orangutan"
        );
        // El canal se cerro sin enviar el segundo mensaje
        assert!(receiver.recv().is_err());
    }

    #[test]
    fn test_removed_wildcards_stop_sending_messages_to_client() {
        let subscribe = build_subscribe("topic/+/+//#");
        let publish = build_publish("topic/subtopic///leaf//Orangutan", "unMensaje");
        let handler = super::TopicHandler::new();
        let (sender, receiver) = channel();

        handler.subscribe(&subscribe, "user").unwrap();
        handler.publish(&publish, sender.clone()).unwrap();
        handler.remove_client("user").unwrap();
        handler.publish(&publish, sender.clone()).unwrap();
        handler.publish(&publish, sender).unwrap();

        let message = receiver.recv().unwrap();
        assert_eq!(message.client_id, "user");
        assert_eq!(
            message.packet.topic_name(),
            "topic/subtopic///leaf//Orangutan"
        );

        assert!(receiver.recv().is_err());
    }
    #[test]
    fn test_2_clients_wildcard_subscribed_one_removed() {
        let subscribe = build_subscribe("topic/+/+//#");
        let publish = build_publish("topic/subtopic///leaf//Orangutan", "unMensaje");
        let handler = super::TopicHandler::new();
        let (sender, receiver) = channel();

        handler.subscribe(&subscribe, "user1").unwrap();
        handler.subscribe(&subscribe, "user2").unwrap();

        handler.publish(&publish, sender.clone()).unwrap();

        let message = receiver.recv().unwrap();
        assert_eq!(
            message.packet.topic_name(),
            "topic/subtopic///leaf//Orangutan"
        );
        let message = receiver.recv().unwrap();
        assert_eq!(
            message.packet.topic_name(),
            "topic/subtopic///leaf//Orangutan"
        );

        handler.remove_client("user1").unwrap();

        handler.publish(&publish, sender).unwrap();

        let message = receiver.recv().unwrap();
        assert_eq!(message.client_id, "user2");
        assert_eq!(
            message.packet.topic_name(),
            "topic/subtopic///leaf//Orangutan"
        );

        assert!(receiver.recv().is_err());
    }

    #[test]
    fn test_topic_starting_with_dollar_sign_recieve() {
        let subscribe = build_subscribe("$SYS/info"); // PANICS HERE
        let publish = build_publish("$SYS/info", "ERROR");

        let handler = super::TopicHandler::new();
        let (sender, receiver) = channel();

        handler.subscribe(&subscribe, "admin").unwrap();

        handler.publish(&publish, sender).unwrap();

        let message = receiver.recv().unwrap();
        assert_eq!(message.client_id, "admin");
        assert_eq!(message.packet.topic_name(), "$SYS/info");

        assert!(receiver.recv().is_err());
    }

    #[test]
    fn test_topic_starting_with_dollar_sign_not_recieve_singlelevel_wildcard() {
        let subscribe = build_subscribe("+/info");
        let publish = build_publish("$SYS/info", "ERROR");

        let handler = super::TopicHandler::new();
        let (sender, receiver) = channel();

        handler.subscribe(&subscribe, "admin").unwrap();

        handler.publish(&publish, sender).unwrap();

        assert!(receiver.recv().is_err());
    }

    #[test]
    fn test_topic_starting_with_dollar_sign_not_recieve_multilevel_wildcard() {
        let subscribe = build_subscribe("#/info");
        let publish = build_publish("$SYS/info", "ERROR");

        let handler = super::TopicHandler::new();
        let (sender, receiver) = channel();

        handler.subscribe(&subscribe, "admin").unwrap();

        handler.publish(&publish, sender).unwrap();

        assert!(receiver.recv().is_err());
    }
}<|MERGE_RESOLUTION|>--- conflicted
+++ resolved
@@ -162,11 +162,7 @@
         client_id: &str,
     ) -> Result<(), TopicHandlerError> {
         for topic_name in packet.topic_filters() {
-<<<<<<< HEAD
-            unsubscribe_rec(&self.root, topic_name.name(), client_id)?;
-=======
-            unsubscribe_rec(&self.root, Some(topic_name), client_id)?;
->>>>>>> e618a87a
+            unsubscribe_rec(&self.root, Some(topic_name.name()), client_id)?;
         }
         Ok(())
     }
