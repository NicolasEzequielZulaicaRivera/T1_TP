#![allow(dead_code)]

use std::{
    collections::HashMap,
    fmt::Debug,
    ops::Deref,
    sync::{mpsc::Sender, RwLock},
};

pub mod topic_handler_error;

use packets::qos::QoSLevel;
use packets::{publish::Publish, subscribe::Subscribe, unsubscribe::Unsubscribe};

use self::topic_handler_error::TopicHandlerError;

type Subtopics = HashMap<String, Topic>; // key: subtopic name
type Subscribers = HashMap<String, SubscriptionData>; // key: client_id
type Subscriptions = HashMap<String, Subscribers>; // key: topic filter { key: client_id }

<<<<<<< HEAD
fn split(topic: &str) -> (&str, Option<&str>) {
    match topic.split_once(SEP) {
        Some((splitted, rest)) => (splitted, Some(rest)),
        None => (topic, None),
    }
}
=======
const SEP: &str = "/";
const MULTILEVEL_WILDCARD: &str = "#";
const SINGLELEVEL_WILDCARD: &str = "+";
const UNMATCH_WILDCARD: &str = "$";
>>>>>>> 1a484d66

pub struct Message {
    pub client_id: String,
    pub packet: Publish,
}

#[doc(hidden)]
#[derive(Debug, Clone)]
struct SubscriptionData {
    qos: QoSLevel,
}

<<<<<<< HEAD
#[doc(hidden)]
fn matches_singlelevel(topic_filter: String, topic_name: String) -> bool {
    let name = topic_name.split(SEP).collect::<Vec<&str>>();
    let filter = topic_filter.split(SEP).collect::<Vec<&str>>();

    if filter.len() > name.len() {
        return false;
    }
    if filter.len() < name.len() && filter[filter.len() - 1] != MULTILEVEL_WILDCARD {
        return false;
    }

    for (i, filter_part) in filter.iter().enumerate() {
        if filter_part == &MULTILEVEL_WILDCARD {
            return true;
        } else if filter_part == &SINGLELEVEL_WILDCARD.to_string() {
            continue;
        } else if filter_part != &name[i].to_string() {
            return false;
        }
    }

    true
}

#[doc(hidden)]
fn set_matching_subscribers(
    topic_name: Option<&str>,
    singlelevel_subscriptions: &Subscriptions,
) -> Vec<(String, SubscriptionData)> {
    let mut matching = Vec::new();
    if let Some(topic) = topic_name {
        for (topic_filter, subscribers) in singlelevel_subscriptions {
            if matches_singlelevel(topic_filter.to_string(), topic.to_string()) {
                matching.extend(subscribers.clone());
            }
        }
    }
    matching
}

#[doc(hidden)]
fn remove_subscriber(singlelevel_subscribers: &mut Subscriptions, client_id: &str) {
    singlelevel_subscribers.retain(|_, subscribers| {
        subscribers.remove(client_id);
        !subscribers.is_empty()
    });
}

const SEP: &str = "/";
const MULTILEVEL_WILDCARD: &str = "#";
const SINGLELEVEL_WILDCARD: &str = "+";
const UNMATCH_WILDCARD: &str = "$";

=======
>>>>>>> 1a484d66
pub struct TopicHandler {
    root: Topic,
}

#[doc(hidden)]
<<<<<<< HEAD
=======
/// Represents a Topic within a Topic Handler. A Topic node contains its subtopics, subscribers
/// multi level subscriber and single level subscriber
>>>>>>> 1a484d66
struct Topic {
    subtopics: RwLock<Subtopics>,
    subscribers: RwLock<Subscribers>,
    multilevel_subscribers: RwLock<Subscribers>,
    singlelevel_subscriptions: RwLock<Subscriptions>,
}

impl Debug for Topic {
    fn fmt(&self, f: &mut std::fmt::Formatter<'_>) -> std::fmt::Result {
        write!(f, "Topic\n\tsubtopics: {:?}\n\tsubscribers: {:?}\n\tmultilevel_subscribers: {:?}\nsubtopic details: {:?}\n\n",
                self.subtopics.read().unwrap().keys(),
                self.subscribers.read().unwrap(),
                self.multilevel_subscribers.read().unwrap(),
                self.subtopics.read().unwrap()
            )
    }
}

impl Topic {
    fn new() -> Self {
        Topic {
            subtopics: RwLock::new(HashMap::new()),
            subscribers: RwLock::new(HashMap::new()),
            multilevel_subscribers: RwLock::new(HashMap::new()),
            singlelevel_subscriptions: RwLock::new(HashMap::new()),
        }
    }
}

impl TopicHandler {
    /// Creates a new TopicHandler
    pub fn new() -> Self {
        Self { root: Topic::new() }
    }

    /// Subscribe a client id into a set of topics given a Subscribe packet
    pub fn subscribe(
        &self,
        packet: &Subscribe,
        client_id: &str,
    ) -> Result<Option<Vec<Publish>>, TopicHandlerError> {
        let topics = packet.topics();
        let topics: Vec<&packets::topic_filter::TopicFilter> = topics.iter().collect();

        for topic_filter in topics {
            let data = SubscriptionData {
                qos: topic_filter.qos(),
            };
<<<<<<< HEAD
            subscribe_rec(&self.root, Some(topic_filter.name()), client_id, data)?;
=======
            Self::subscribe_rec(&self.root, Some(topic_filter.name()), client_id, data)?;
>>>>>>> 1a484d66
        }

        Ok(None)
    }

    /// Sends a Publish packet to the clients who are subscribed into a certain topic
    pub fn publish(
        &self,
        packet: &Publish,
        sender: Sender<Message>,
    ) -> Result<(), TopicHandlerError> {
        let full_topic = packet.topic_name();

<<<<<<< HEAD
        pub_rec(&self.root, Some(full_topic), sender, packet, true)?;
=======
        Self::publish_rec(&self.root, Some(full_topic), sender, packet, true)?;
>>>>>>> 1a484d66

        Ok(())
    }

    /// Unsubscribe a client_id from a set of topics given a Unsubscribe packet
    pub fn unsubscribe(
        &self,
        packet: Unsubscribe,
        client_id: &str,
    ) -> Result<(), TopicHandlerError> {
        for topic_name in packet.topic_filters() {
<<<<<<< HEAD
            unsubscribe_rec(&self.root, Some(topic_name.name()), client_id)?;
=======
            Self::unsubscribe_rec(&self.root, Some(topic_name.name()), client_id)?;
>>>>>>> 1a484d66
        }
        Ok(())
    }

<<<<<<< HEAD
    /// Creates a new TopicHandler
    pub fn new() -> Self {
        Self { root: Topic::new() }
    }

    /// Removes a client and all of its subscriptions
    pub fn remove_client(&self, client_id: &str) -> Result<(), TopicHandlerError> {
        remove_client_rec(&self.root, client_id)?;
=======
    /// Removes a client and all of its subscriptions
    pub fn remove_client(&self, client_id: &str) -> Result<(), TopicHandlerError> {
        Self::remove_client_rec(&self.root, client_id)?;
        Ok(())
    }

    #[doc(hidden)]
    /// remove_client recursive function
    fn remove_client_rec(node: &Topic, user_id: &str) -> Result<(), TopicHandlerError> {
        for subtopic in node.subtopics.read()?.values() {
            Self::remove_client_rec(subtopic, user_id)?;
        }

        let subs_read = node.subscribers.read()?;
        if subs_read.contains_key(user_id) {
            drop(subs_read);
            node.subscribers.write()?.remove(user_id);
        }
        node.multilevel_subscribers.write()?.remove(user_id);
        let mut singlelevel_subscriptions = node.singlelevel_subscriptions.write()?;
        Self::remove_subscriber(&mut singlelevel_subscriptions, user_id);

        // si falla no importa
        let _res = Self::clean_node(node);
>>>>>>> 1a484d66
        Ok(())
    }

<<<<<<< HEAD
#[doc(hidden)]
fn starts_with_unmatch(topic_name: Option<&str>) -> bool {
    if let Some(name) = topic_name {
        return name.starts_with(UNMATCH_WILDCARD);
    }
    false
}

// Lo tuve que hacer recursivo porque sino era un caos el tema de mantener todos los
// locks desbloqueados, ya que no los podia dropear porque perdia las referencias internas
#[doc(hidden)]
fn pub_rec(
    node: &Topic,
    topic_name: Option<&str>,
    sender: Sender<Message>,
    packet: &Publish,
    is_root: bool,
) -> Result<(), TopicHandlerError> {
    let mut matching = Vec::new();
    if !(is_root && starts_with_unmatch(topic_name)) {
        // Agregar los subscribers multinivel de esta hoja
        matching =
            set_matching_subscribers(topic_name, node.singlelevel_subscriptions.read()?.deref());

        matching.extend(node.multilevel_subscribers.read()?.clone());
    }

    if topic_name.is_none() {
        matching.extend(node.subscribers.read()?.clone());
    }

    for (id, data) in matching {
        let mut to_be_sent = packet.clone();
        to_be_sent.set_max_qos(data.qos);
        sender.send(Message {
            client_id: id.to_string(),
            packet: to_be_sent,
        })?;
    }

    if let Some(topic) = topic_name {
        let (current, rest) = split(topic);
        let subtopics = node.subtopics.read()?;
        if let Some(node) = subtopics.get(current) {
            pub_rec(node, rest, sender, packet, false)?;
=======
    #[doc(hidden)]
    /// Removes a client id from given subscriptions
    fn remove_subscriber(singlelevel_subscribers: &mut Subscriptions, client_id: &str) {
        singlelevel_subscribers.retain(|_, subscribers| {
            subscribers.remove(client_id);
            !subscribers.is_empty()
        });
    }

    #[doc(hidden)]
    /// Returns true if a certain topic name matches a given topic filter
    fn matches_single_level(topic_filter: String, topic_name: String) -> bool {
        let name = topic_name.split(SEP).collect::<Vec<&str>>();
        let filter = topic_filter.split(SEP).collect::<Vec<&str>>();

        if filter.len() > name.len() {
            return false;
        }
        if filter.len() < name.len() && filter[filter.len() - 1] != MULTILEVEL_WILDCARD {
            return false;
        }

        for (i, filter_part) in filter.iter().enumerate() {
            if filter_part == &MULTILEVEL_WILDCARD {
                return true;
            } else if filter_part == &SINGLELEVEL_WILDCARD.to_string() {
                continue;
            } else if filter_part != &name[i].to_string() {
                return false;
            }
        }

        true
    }

    #[doc(hidden)]
    fn set_matching_subscribers(
        topic_name: Option<&str>,
        singlelevel_subscriptions: &Subscriptions,
    ) -> Vec<(String, SubscriptionData)> {
        let mut matching = Vec::new();
        if let Some(topic) = topic_name {
            for (topic_filter, subscribers) in singlelevel_subscriptions {
                if Self::matches_single_level(topic_filter.to_string(), topic.to_string()) {
                    matching.extend(subscribers.clone());
                }
            }
>>>>>>> 1a484d66
        }
        matching
    }

    // Lo tuve que hacer recursivo porque sino era un caos el tema de mantener todos los
    // locks desbloqueados, ya que no los podia dropear porque perdia las referencias internas
    #[doc(hidden)]
    /// publish recursive function
    fn publish_rec(
        node: &Topic,
        topic_name: Option<&str>,
        sender: Sender<Message>,
        packet: &Publish,
        is_root: bool,
    ) -> Result<(), TopicHandlerError> {
        let mut matching = Vec::new();
        if !(is_root && Self::starts_with_unmatch(topic_name)) {
            // Agregar los subscribers multinivel de esta hoja
            matching = Self::set_matching_subscribers(
                topic_name,
                node.singlelevel_subscriptions.read()?.deref(),
            );

            matching.extend(node.multilevel_subscribers.read()?.clone());
        }

<<<<<<< HEAD
#[doc(hidden)]
fn add_singlelevel_subscription(
    node: &Topic,
    topic: String,
    user_id: &str,
    data: SubscriptionData,
) -> Result<(), TopicHandlerError> {
    let mut singlelevel_subscriptions = node.singlelevel_subscriptions.write()?;

    let singlelevel_subscribers = singlelevel_subscriptions
        .entry(topic)
        .or_insert_with(HashMap::new); // warning: use of `or_insert` followed by a function call

    singlelevel_subscribers.insert(user_id.to_string(), data);
    Ok(())
}

#[doc(hidden)]
fn handle_sub_level(
    node: &Topic,
    topic: &str,
    user_id: &str,
    sub_data: SubscriptionData,
) -> Result<(), TopicHandlerError> {
    if topic.starts_with(SINGLELEVEL_WILDCARD) {
        return add_singlelevel_subscription(node, topic.to_string(), user_id, sub_data);
    }

    let (current, rest) = split(topic);
    match (current, rest) {
        (MULTILEVEL_WILDCARD, _) => {
            let mut multilevel_subscribers = node.multilevel_subscribers.write()?;
            multilevel_subscribers.insert(user_id.to_string(), sub_data);
            return Ok(());
        }
        _ => {
            let mut subtopics = node.subtopics.read()?;
            // Insercion de nuevo nodo
            if subtopics.get(current).is_none() {
                drop(subtopics); //lo tengo que pedir en modo write y si esta leyendo no va a poder
                let mut wr_subtopics = node.subtopics.write()?;
                let subtopic = Topic::new();
                wr_subtopics.insert(current.to_string(), subtopic);
                drop(wr_subtopics);
                subtopics = node.subtopics.read()?;
            }

            // En principio siempre tiene que entrar a este if, pero lo pongo para no unwrappear
            if let Some(subtopic) = subtopics.get(current) {
                subscribe_rec(subtopic, rest, user_id, sub_data)?;
            }
        }
    }
    Ok(())
}

#[doc(hidden)]
fn subscribe_rec(
    node: &Topic,
    topic_name: Option<&str>,
    user_id: &str,
    sub_data: SubscriptionData,
) -> Result<(), TopicHandlerError> {
    match topic_name {
        Some(topic) => {
            handle_sub_level(node, topic, user_id, sub_data)?;
        }
        None => {
            node.subscribers
                .write()?
                .insert(user_id.to_string(), sub_data);
=======
        if topic_name.is_none() {
            matching.extend(node.subscribers.read()?.clone());
        }

        for (id, data) in matching {
            let mut to_be_sent = packet.clone();
            to_be_sent.set_max_qos(data.qos);
            sender.send(Message {
                client_id: id.to_string(),
                packet: to_be_sent,
            })?;
        }

        if let Some(topic) = topic_name {
            let (current, rest) = Self::split(topic);
            let subtopics = node.subtopics.read()?;
            if let Some(node) = subtopics.get(current) {
                Self::publish_rec(node, rest, sender, packet, false)?;
            }
>>>>>>> 1a484d66
        }

        Ok(())
    }
<<<<<<< HEAD
    Ok(())
}

#[doc(hidden)]
fn remove_singlelevel_subscription(
    node: &Topic,
    topic: String,
    user_id: &str,
) -> Result<(), TopicHandlerError> {
    let mut singlelevel_subscriptions = node.singlelevel_subscriptions.write()?;
    if let Some(subscribers) = singlelevel_subscriptions.get_mut(&topic) {
        subscribers.remove(user_id);
        if subscribers.is_empty() {
            singlelevel_subscriptions.remove(&topic);
        }
    };
    Ok(())
}

#[doc(hidden)]
fn unsubscribe_rec(
    node: &Topic,
    topic_name: Option<&str>,
    user_id: &str,
) -> Result<(), TopicHandlerError> {
    match topic_name {
        Some(topic) => {
            let (current, rest) = split(topic);
            match (current, rest) {
                (SINGLELEVEL_WILDCARD, Some(rest)) => {
                    return remove_singlelevel_subscription(
                        node,
                        current.to_string() + SEP + rest,
                        user_id,
                    );
                }
                (MULTILEVEL_WILDCARD, _) => {
                    let mut multilevel_subscribers = node.multilevel_subscribers.write()?;
                    multilevel_subscribers.remove(user_id);
                    return Ok(());
                }
                _ => {
                    let subtopics = node.subtopics.read()?;

                    if let Some(subtopic) = subtopics.get(current) {
                        unsubscribe_rec(subtopic, rest, user_id)?;
                    }
                }
            }
=======

    #[doc(hidden)]
    /// Adds a new client id with its data into a given topic
    fn add_single_level_subscription(
        node: &Topic,
        topic: String,
        client_id: &str,
        data: SubscriptionData,
    ) -> Result<(), TopicHandlerError> {
        let mut single_level_subscriptions = node.singlelevel_subscriptions.write()?;

        let single_level_subscribers = single_level_subscriptions
            .entry(topic)
            .or_insert_with(HashMap::new);

        single_level_subscribers.insert(client_id.to_string(), data);
        Ok(())
    }

    #[doc(hidden)]
    fn handle_sub_level(
        node: &Topic,
        topic: &str,
        user_id: &str,
        sub_data: SubscriptionData,
    ) -> Result<(), TopicHandlerError> {
        if topic.starts_with(SINGLELEVEL_WILDCARD) {
            return Self::add_single_level_subscription(node, topic.to_string(), user_id, sub_data);
>>>>>>> 1a484d66
        }

        let (current, rest) = Self::split(topic);
        match (current, rest) {
            (MULTILEVEL_WILDCARD, _) => {
                let mut multilevel_subscribers = node.multilevel_subscribers.write()?;
                multilevel_subscribers.insert(user_id.to_string(), sub_data);
                return Ok(());
            }
            _ => {
                let mut subtopics = node.subtopics.read()?;
                // Inserción de nuevo nodo
                if subtopics.get(current).is_none() {
                    drop(subtopics); // lo tengo que pedir en modo write y si esta leyendo no va a poder
                    let mut wr_subtopics = node.subtopics.write()?;
                    let subtopic = Topic::new();
                    wr_subtopics.insert(current.to_string(), subtopic);
                    drop(wr_subtopics);
                    subtopics = node.subtopics.read()?;
                }

                // En principio siempre tiene que entrar a este if, pero lo pongo para no unwrappear
                if let Some(subtopic) = subtopics.get(current) {
                    Self::subscribe_rec(subtopic, rest, user_id, sub_data)?;
                }
            }
        }
        Ok(())
    }

    #[doc(hidden)]
    /// Subscribe recursive function
    fn subscribe_rec(
        node: &Topic,
        topic_name: Option<&str>,
        user_id: &str,
        sub_data: SubscriptionData,
    ) -> Result<(), TopicHandlerError> {
        match topic_name {
            Some(topic) => {
                Self::handle_sub_level(node, topic, user_id, sub_data)?;
            }
            None => {
                node.subscribers
                    .write()?
                    .insert(user_id.to_string(), sub_data);
            }
        }
        Ok(())
    }

<<<<<<< HEAD
#[doc(hidden)]
fn clean_node(node: &Topic) -> Result<(), TopicHandlerError> {
    let mut empty_subtopics = Vec::new();

    let subtopics_read = node.subtopics.read()?;
    for (sub_topic, topic) in subtopics_read.iter() {
        if topic.subscribers.read()?.is_empty()
            && topic.subtopics.read()?.is_empty()
            && topic.multilevel_subscribers.read()?.is_empty()
            && topic.singlelevel_subscriptions.read()?.is_empty()
        {
            empty_subtopics.push(sub_topic.to_string());
=======
    #[doc(hidden)]
    /// Removes a client id from a given topic (String) from a given Topic node
    fn remove_single_level_subscription(
        node: &Topic,
        topic: String,
        client_id: &str,
    ) -> Result<(), TopicHandlerError> {
        let mut single_level_subscriptions = node.singlelevel_subscriptions.write()?;
        if let Some(subscribers) = single_level_subscriptions.get_mut(&topic) {
            subscribers.remove(client_id);
            if subscribers.is_empty() {
                single_level_subscriptions.remove(&topic);
            }
        };
        Ok(())
    }

    #[doc(hidden)]
    /// unsubscribe recursive function
    fn unsubscribe_rec(
        node: &Topic,
        topic_name: Option<&str>,
        client_id: &str,
    ) -> Result<(), TopicHandlerError> {
        match topic_name {
            Some(topic) => {
                let (current, rest) = Self::split(topic);
                match (current, rest) {
                    (SINGLELEVEL_WILDCARD, Some(rest)) => {
                        return Self::remove_single_level_subscription(
                            node,
                            current.to_string() + SEP + rest,
                            client_id,
                        );
                    }
                    (MULTILEVEL_WILDCARD, _) => {
                        let mut multilevel_subscribers = node.multilevel_subscribers.write()?;
                        multilevel_subscribers.remove(client_id);
                        return Ok(());
                    }
                    _ => {
                        let subtopics = node.subtopics.read()?;

                        if let Some(subtopic) = subtopics.get(current) {
                            Self::unsubscribe_rec(subtopic, rest, client_id)?;
                        }
                    }
                }
            }
            None => {
                node.subscribers.write()?.remove(client_id);
            }
>>>>>>> 1a484d66
        }

        // si falla no importa
        let _res = Self::clean_node(node);
        Ok(())
    }

    #[doc(hidden)]
    fn clean_node(node: &Topic) -> Result<(), TopicHandlerError> {
        let mut empty_subtopics = Vec::new();

        let subtopics_read = node.subtopics.read()?;
        for (sub_topic, topic) in subtopics_read.iter() {
            if topic.subscribers.read()?.is_empty()
                && topic.subtopics.read()?.is_empty()
                && topic.multilevel_subscribers.read()?.is_empty()
                && topic.singlelevel_subscriptions.read()?.is_empty()
            {
                empty_subtopics.push(sub_topic.to_string());
            }
        }

        if !empty_subtopics.is_empty() {
            drop(subtopics_read);
            let mut subtopics_write = node.subtopics.write()?;
            for sub_topic in empty_subtopics {
                subtopics_write.remove(&sub_topic);
            }
        }

<<<<<<< HEAD
#[doc(hidden)]
fn remove_client_rec(node: &Topic, user_id: &str) -> Result<(), TopicHandlerError> {
    for subtopic in node.subtopics.read()?.values() {
        remove_client_rec(subtopic, user_id)?;
=======
        Ok(())
>>>>>>> 1a484d66
    }

    #[doc(hidden)]
    /// Internal/Custom split function
    fn split(topic: &str) -> (&str, Option<&str>) {
        match topic.split_once(SEP) {
            Some((splitted, rest)) => (splitted, Some(rest)),
            None => (topic, None),
        }
    }
    node.multilevel_subscribers.write()?.remove(user_id);
    let mut singlelevel_subscriptions = node.singlelevel_subscriptions.write()?;
    remove_subscriber(&mut singlelevel_subscriptions, user_id);

    #[doc(hidden)]
    /// Returns true if the given topic name starts with the unmatch wildcard
    fn starts_with_unmatch(topic_name: Option<&str>) -> bool {
        if let Some(name) = topic_name {
            return name.starts_with(UNMATCH_WILDCARD);
        }
        false
    }
}

#[cfg(test)]
mod tests {
    use std::{collections::HashSet, sync::mpsc::channel};

<<<<<<< HEAD
    use packets::publish::Publish;
    use packets::qos::QoSLevel;
    use packets::subscribe::Subscribe;
    use packets::topic::Topic;
    use packets::unsubscribe::Unsubscribe;

    use crate::topic_handler::matches_singlelevel;
=======
    use crate::topic_handler::TopicHandler;
    use packets::publish::Publish;
    use packets::qos::QoSLevel;
    use packets::subscribe::Subscribe;
    use packets::topic_filter::TopicFilter;
    use packets::unsubscribe::Unsubscribe;
>>>>>>> 1a484d66

    fn build_publish(topic: &str, message: &str) -> Publish {
        Publish::new(false, QoSLevel::QoSLevel1, false, topic, message, Some(123)).unwrap()
    }

    fn build_subscribe(topic: &str) -> Subscribe {
<<<<<<< HEAD
        Subscribe::new(vec![Topic::new(topic, QoSLevel::QoSLevel0).unwrap()], 123)
    }

    fn build_unsubscribe(topic: &str) -> Unsubscribe {
        Unsubscribe::new(123, vec![Topic::new(topic, QoSLevel::QoSLevel0).unwrap()]).unwrap()
=======
        Subscribe::new(
            vec![TopicFilter::new(topic, QoSLevel::QoSLevel0).unwrap()],
            123,
        )
    }

    fn build_unsubscribe(topic: &str) -> Unsubscribe {
        Unsubscribe::new(
            123,
            vec![TopicFilter::new(topic, QoSLevel::QoSLevel0).unwrap()],
        )
        .unwrap()
>>>>>>> 1a484d66
    }
    #[test]
    fn test_one_subscribe_one_publish_single_level_topic() {
        let subscribe = build_subscribe("topic");
        let publish = build_publish("topic", "unMensaje");
        let handler = super::TopicHandler::new();
        let (sender, receiver) = channel();

        handler.subscribe(&subscribe, "user").unwrap();
        handler.publish(&publish, sender).unwrap();

        let message = receiver.recv().unwrap();
        assert_eq!(message.client_id, "user");
        assert_eq!(message.packet.topic_name(), "topic");
    }

    #[test]
    fn test_one_subscribe_one_publish_multi_level_topic() {
        let subscribe = build_subscribe("topic/auto/casa");
        let publish = build_publish("topic/auto/casa", "unMensaje");
        let handler = super::TopicHandler::new();

        let (sender, receiver) = channel();

        handler.subscribe(&subscribe, "user").unwrap();
        handler.publish(&publish, sender).unwrap();

        let message = receiver.recv().unwrap();
        assert_eq!(message.client_id, "user");
        assert_eq!(message.packet.topic_name(), "topic/auto/casa");
    }

    #[test]
    fn test_two_subscribe_one_publish_multi_level_topic() {
        let subscribe = build_subscribe("topic/auto/casa");
        let publish = build_publish("topic/auto/casa", "unMensaje");
        let handler = super::TopicHandler::new();

        let (sender, receiver) = channel();

        handler.subscribe(&subscribe, "user").unwrap();
        handler.subscribe(&subscribe, "user2").unwrap();
        handler.publish(&publish, sender).unwrap();

        let mut pending_users: HashSet<String> = ["user".to_string(), "user2".to_string()]
            .iter()
            .cloned()
            .collect();
        for msg in receiver {
            assert!(pending_users.contains(&msg.client_id));
            pending_users.remove(&msg.client_id);
            assert_eq!(msg.packet.topic_name(), "topic/auto/casa");
        }
    }

    #[test]
    fn test_5000_subscribers() {
        let subscribe = build_subscribe("topic/auto/casa");
        let publish = build_publish("topic/auto/casa", "unMensaje");
        let handler = super::TopicHandler::new();

        let (sender, receiver) = channel();

        let mut pending_users = HashSet::new();
        for i in 0..5000 {
            let id = format!("user{}", i);
            handler.subscribe(&subscribe, &id).unwrap();
            pending_users.insert(id);
        }
        handler.publish(&publish, sender).unwrap();

        for msg in receiver {
            assert!(pending_users.contains(&msg.client_id));
            pending_users.remove(&msg.client_id);
            assert_eq!(msg.packet.topic_name(), "topic/auto/casa");
        }
    }

    #[test]
    fn test_should_reduce_qos() {
        let subscribe = build_subscribe("topic"); // Suscripción QoS 0
        let publish = build_publish("topic", "unMensaje"); // Publicación QoS 1
        let handler = super::TopicHandler::new();
        let (sender, receiver) = channel();

        handler.subscribe(&subscribe, "user").unwrap();
        handler.publish(&publish, sender).unwrap();

        let message = receiver.recv().unwrap();
        assert_eq!(message.packet.qos(), QoSLevel::QoSLevel0);
    }

    #[test]
    fn test_unsubscribe_stop_sending_messages_to_client() {
        let subscribe = build_subscribe("topic/auto/casa");
        let unsubscribe = build_unsubscribe("topic/auto/casa");
        let first_publish = build_publish("topic/auto/casa", "unMensaje");
        let second_publish = build_publish("topic/auto/casa", "otroMensaje");
        let handler = super::TopicHandler::new();

        let (sender, receiver) = channel();

        handler.subscribe(&subscribe, "user").unwrap();
        handler.publish(&first_publish, sender.clone()).unwrap();
        handler.unsubscribe(unsubscribe, "user").unwrap();
        handler.publish(&second_publish, sender).unwrap();
        let message = receiver.recv().unwrap();
        assert_eq!(message.client_id, "user");
        assert_eq!(message.packet.topic_name(), "topic/auto/casa");
        // El canal se cerro sin enviar el segundo mensaje
        assert!(receiver.recv().is_err());
    }

    #[test]
    fn test_removed_stop_sending_messages_to_client() {
        let subscribe = build_subscribe("topic/auto/casa");
        let first_publish = build_publish("topic/auto/casa", "unMensaje");
        let second_publish = build_publish("topic/auto/casa", "otroMensaje");
        let handler = super::TopicHandler::new();

        let (sender, receiver) = channel();

        handler.subscribe(&subscribe, "user").unwrap();
        handler.publish(&first_publish, sender.clone()).unwrap();
        handler.remove_client("user").unwrap();
        handler.publish(&second_publish, sender).unwrap();
        let message = receiver.recv().unwrap();
        assert_eq!(message.client_id, "user");
        assert_eq!(message.packet.topic_name(), "topic/auto/casa");
        // El canal se cerro sin enviar el segundo mensaje
        assert!(receiver.recv().is_err());
    }

    #[test]
    fn test_unsubscribe_matches_topic_correctly() {
        let subscribe = build_subscribe("topic/auto/casa");
        let unsubscribe = build_unsubscribe("topic/no_es_auto/casa");
        let first_publish = build_publish("topic/auto/casa", "unMensaje");
        let second_publish = build_publish("topic/auto/casa", "otroMensaje");
        let handler = super::TopicHandler::new();

        let (sender, receiver) = channel();

        handler.subscribe(&subscribe, "user").unwrap();
        handler.publish(&first_publish, sender.clone()).unwrap();
        handler.unsubscribe(unsubscribe, "user").unwrap();
        handler.publish(&second_publish, sender).unwrap();
        let first_message = receiver.recv().unwrap();
        let second_message = receiver.recv().unwrap();
        assert_eq!(first_message.client_id, "user");
        assert_eq!(first_message.packet.topic_name(), "topic/auto/casa");
        assert_eq!(second_message.client_id, "user");
        assert_eq!(second_message.packet.topic_name(), "topic/auto/casa");
    }

    #[test]
    fn test_doesnt_publish_to_siblings() {
        let subscribe = build_subscribe("topic/notsubtopic");
        let publish = build_publish("topic/subtopic", "unMensaje");
        let handler = super::TopicHandler::new();
        let (sender, receiver) = channel();

        handler.subscribe(&subscribe, "user").unwrap();
        handler.publish(&publish, sender).unwrap();

        assert!(receiver.recv().is_err());
    }

    #[test]
    fn test_multilevel_wildcard_one_subscribe_one_publish() {
        let subscribe = build_subscribe("topic/#");
        let publish = build_publish("topic/subtopic", "unMensaje");
        let handler = super::TopicHandler::new();
        let (sender, receiver) = channel();

        handler.subscribe(&subscribe, "user").unwrap();
        handler.publish(&publish, sender).unwrap();

        let message = receiver.recv().unwrap();
        assert_eq!(message.client_id, "user");
        assert_eq!(message.packet.topic_name(), "topic/subtopic");

        assert!(receiver.recv().is_err());
    }

    #[test]
    fn test_multilevel_wildcard_one_subscribe_one_specific_publish() {
        let subscribe = build_subscribe("topic/#");
        let publish = build_publish("topic/subtopic/messages/test/001", "unMensaje");
        let handler = super::TopicHandler::new();
        let (sender, receiver) = channel();

        handler.subscribe(&subscribe, "user").unwrap();
        handler.publish(&publish, sender).unwrap();

        let message = receiver.recv().unwrap();
        assert_eq!(message.client_id, "user");
        assert_eq!(
            message.packet.topic_name(),
            "topic/subtopic/messages/test/001"
        );

        assert!(receiver.recv().is_err());
    }

    /*
    // Tests previos de una funcionalidad no obligatoria. Al final decidimos enviar una copia por suscripción.
<<<<<<< HEAD
    // 829 [MQTT-3.3.5-1]. In addition, the Server MAY deliver further copies of the message, one for each
    // 830 additional matching subscription and respecting the subscription’s QoS in each case.
=======
    // [MQTT-3.3.5-1]. In addition, the Server MAY deliver further copies of the message, one for each
    // additional matching subscription and respecting the subscription’s QoS in each case.
>>>>>>> 1a484d66

       #[test]
       fn test_multilevel_wildcard_two_subscribe_one_publish() {
           let topic1 = Topic::new("colors/#", QoSLevel::QoSLevel0).unwrap();
           let topic2 = Topic::new("colors/primary/blue", QoSLevel::QoSLevel0).unwrap();
           let subscribe = Subscribe::new(vec![topic1, topic2], 123);

           let publish = Publish::new(
               false,
               QoSLevel::QoSLevel1,
               false,
               "colors/primary/blue",
               "#0000FF",
               Some(123),
           )
           .unwrap();

           let handler = super::TopicHandler::new();
           let (sender, receiver) = channel();

           handler.subscribe(&subscribe, "user").unwrap();
           handler.publish(&publish, sender).unwrap();

           let message = receiver.recv().unwrap();
           assert_eq!(message.client_id, "user");
           assert_eq!(message.packet.topic_name(), "colors/primary/blue");
           assert_eq!(message.packet.payload(), Some(&"#0000FF".to_string()));

           assert!(receiver.recv().is_err());
       }

       #[test]
       fn test_multilevel_wildcard_max_qos_1() {
           let topic1 = Topic::new("colors/#", QoSLevel::QoSLevel1).unwrap();
           let topic2 = Topic::new("colors/primary/blue", QoSLevel::QoSLevel0).unwrap();
           let subscribe = Subscribe::new(vec![topic1, topic2], 123);
           let publish = Publish::new(
               false,
               QoSLevel::QoSLevel1,
               false,
               "colors/primary/blue",
               "#0000FF",
               Some(123),
           )
           .unwrap();
           let handler = super::TopicHandler::new();
           let (sender, receiver) = channel();

           handler.subscribe(&subscribe, "user").unwrap();
           handler.publish(&publish, sender).unwrap();

           let message = receiver.recv().unwrap();
           assert_eq!(message.client_id, "user");
           assert_eq!(message.packet.topic_name(), "colors/primary/blue");
           assert_eq!(message.packet.qos(), QoSLevel::QoSLevel1);

           assert!(receiver.recv().is_err());
       }

       #[test]
       fn test_multilevel_wildcard_max_qos_2() {
           let topic1 = Topic::new("colors/#", QoSLevel::QoSLevel0).unwrap();
           let topic2 = Topic::new("colors/primary/blue", QoSLevel::QoSLevel1).unwrap();
           let subscribe = Subscribe::new(vec![topic1, topic2], 123);
           let publish = Publish::new(
               false,
               QoSLevel::QoSLevel1,
               false,
               "colors/primary/blue",
               "#0000FF",
               Some(123),
           )
           .unwrap();
           let handler = super::TopicHandler::new();
           let (sender, receiver) = channel();

           handler.subscribe(&subscribe, "user").unwrap();
           handler.publish(&publish, sender).unwrap();

           let message = receiver.recv().unwrap();
           assert_eq!(message.client_id, "user");
           assert_eq!(message.packet.topic_name(), "colors/primary/blue");
           assert_eq!(message.packet.qos(), QoSLevel::QoSLevel1);

           assert!(receiver.recv().is_err());
       }

       #[test]
       fn test_multilevel_wildcard_max_qos_3() {
           let topic1 = Topic::new("colors/#", QoSLevel::QoSLevel1).unwrap();
           let topic2 = Topic::new("colors/primary/blue", QoSLevel::QoSLevel1).unwrap();
           let subscribe = Subscribe::new(vec![topic1, topic2], 123);
           let publish = Publish::new(
               false,
               QoSLevel::QoSLevel0,
               false,
               "colors/primary/blue",
               "#0000FF",
               None,
           )
           .unwrap();
           let handler = super::TopicHandler::new();
           let (sender, receiver) = channel();

           handler.subscribe(&subscribe, "user").unwrap();
           handler.publish(&publish, sender).unwrap();

           let message = receiver.recv().unwrap();
           assert_eq!(message.client_id, "user");
           assert_eq!(message.packet.topic_name(), "colors/primary/blue");
           assert_eq!(message.packet.qos(), QoSLevel::QoSLevel0);

           assert!(receiver.recv().is_err());
       }
    */
    #[test]
    fn test_deliver_copies_for_each_subscription() {
<<<<<<< HEAD
        let topic1 = Topic::new("colors/#", QoSLevel::QoSLevel1).unwrap();
        let topic2 = Topic::new("colors/primary/blue", QoSLevel::QoSLevel0).unwrap();
        let topic3 = Topic::new("colors/+/blue", QoSLevel::QoSLevel0).unwrap();
=======
        let topic1 = TopicFilter::new("colors/#", QoSLevel::QoSLevel1).unwrap();
        let topic2 = TopicFilter::new("colors/primary/blue", QoSLevel::QoSLevel0).unwrap();
        let topic3 = TopicFilter::new("colors/+/blue", QoSLevel::QoSLevel0).unwrap();
>>>>>>> 1a484d66
        let subscribe = Subscribe::new(vec![topic1, topic2, topic3], 123);
        let publish = Publish::new(
            false,
            QoSLevel::QoSLevel1,
            false,
            "colors/primary/blue",
            "#0000FF",
            Some(123),
        )
        .unwrap();
        let handler = super::TopicHandler::new();
        let (sender, receiver) = channel();

        handler.subscribe(&subscribe, "user").unwrap();
        handler.publish(&publish, sender).unwrap();

        let message = receiver.recv().unwrap();
        assert_eq!(message.client_id, "user");
        assert_eq!(message.packet.topic_name(), "colors/primary/blue");

        let message = receiver.recv().unwrap();
        assert_eq!(message.client_id, "user");
        assert_eq!(message.packet.topic_name(), "colors/primary/blue");

        let message = receiver.recv().unwrap();
        assert_eq!(message.client_id, "user");
        assert_eq!(message.packet.topic_name(), "colors/primary/blue");

        assert!(receiver.recv().is_err());
    }

    #[test]
    fn test_unsubscribe_multilevel_stop_sending_messages_to_client() {
        let subscribe = build_subscribe("topic/auto/#");
        let unsubscribe = build_unsubscribe("topic/auto/#");
        let first_publish = build_publish("topic/auto/casa", "unMensaje");
        let second_publish = build_publish("topic/auto/casa", "otroMensaje");
        let handler = super::TopicHandler::new();

        let (sender, receiver) = channel();

        handler.subscribe(&subscribe, "user").unwrap();
        handler.publish(&first_publish, sender.clone()).unwrap();
        handler.unsubscribe(unsubscribe, "user").unwrap();
        handler.publish(&second_publish, sender).unwrap();
        let message = receiver.recv().unwrap();
        assert_eq!(message.client_id, "user");
        assert_eq!(message.packet.topic_name(), "topic/auto/casa");
        // El canal se cerro sin enviar el segundo mensaje
        assert!(receiver.recv().is_err());
    }

    #[test]
    fn test_matches_singlelevel() {
        // name, filter

<<<<<<< HEAD
        assert!(matches_singlelevel("top".to_string(), "top".to_string()));
        assert!(matches_singlelevel(
            "top/sub".to_string(),
            "top/sub".to_string()
        ));
        assert!(matches_singlelevel(
            "+/sub".to_string(),
            "top/sub".to_string()
        ));
        assert!(matches_singlelevel(
            "top/+/leaf".to_string(),
            "top/sub/leaf".to_string()
        ));
        assert!(matches_singlelevel(
            "top/#".to_string(),
            "top/sub/leaf".to_string()
        ));
        assert!(matches_singlelevel(
            "top/+/+/green".to_string(),
            "top/sub/leaf/green".to_string()
        ));
        assert!(matches_singlelevel(
            "top/+/+/#".to_string(),
            "top/sub/leaf/green".to_string()
        ));
        assert!(matches_singlelevel(
            "top/+/+/#".to_string(),
            "top/sub/leaf/green".to_string()
        ));
        assert!(matches_singlelevel(
            "top/+/+/#".to_string(),
            "top/sub/leaf/green/#00FF00".to_string()
        ));
        assert!(matches_singlelevel(
            "top/+//#".to_string(),
            "top/sub//green/#00FF00".to_string()
        ));
        assert!(matches_singlelevel("+".to_string(), "fdelu".to_string()));
=======
        assert!(TopicHandler::matches_single_level(
            "top".to_string(),
            "top".to_string()
        ));
        assert!(TopicHandler::matches_single_level(
            "top/sub".to_string(),
            "top/sub".to_string()
        ));
        assert!(TopicHandler::matches_single_level(
            "+/sub".to_string(),
            "top/sub".to_string()
        ));
        assert!(TopicHandler::matches_single_level(
            "top/+/leaf".to_string(),
            "top/sub/leaf".to_string()
        ));
        assert!(TopicHandler::matches_single_level(
            "top/#".to_string(),
            "top/sub/leaf".to_string()
        ));
        assert!(TopicHandler::matches_single_level(
            "top/+/+/green".to_string(),
            "top/sub/leaf/green".to_string()
        ));
        assert!(TopicHandler::matches_single_level(
            "top/+/+/#".to_string(),
            "top/sub/leaf/green".to_string()
        ));
        assert!(TopicHandler::matches_single_level(
            "top/+/+/#".to_string(),
            "top/sub/leaf/green".to_string()
        ));
        assert!(TopicHandler::matches_single_level(
            "top/+/+/#".to_string(),
            "top/sub/leaf/green/#00FF00".to_string()
        ));
        assert!(TopicHandler::matches_single_level(
            "top/+//#".to_string(),
            "top/sub//green/#00FF00".to_string()
        ));
        assert!(TopicHandler::matches_single_level(
            "+".to_string(),
            "fdelu".to_string()
        ));
>>>>>>> 1a484d66
    }

    #[test]
    fn test_singlelevel_wildcard_one_subscribe_one_publish() {
        let subscribe = build_subscribe("topic/+/leaf");
        let publish = build_publish("topic/subtopic/leaf", "unMensaje");
        let handler = super::TopicHandler::new();
        let (sender, receiver) = channel();

        handler.subscribe(&subscribe, "user").unwrap();
        handler.publish(&publish, sender).unwrap();

        let message = receiver.recv().unwrap();
        assert_eq!(message.client_id, "user");
        assert_eq!(message.packet.topic_name(), "topic/subtopic/leaf");

        assert!(receiver.recv().is_err());
    }

    #[test]
    fn test_singlelevel_wildcard_complex_subscribe_one_publish() {
        let subscribe = build_subscribe("topic/+/+//leaf");
        let publish = build_publish("topic/subtopic///leaf", "unMensaje");
        let handler = super::TopicHandler::new();
        let (sender, receiver) = channel();

        handler.subscribe(&subscribe, "user").unwrap();
        handler.publish(&publish, sender).unwrap();

        let message = receiver.recv().unwrap();
        assert_eq!(message.client_id, "user");
        assert_eq!(message.packet.topic_name(), "topic/subtopic///leaf");

        assert!(receiver.recv().is_err());
    }

    #[test]
    fn test_singlelevel_wildcard_complex_subscribe_3_publish() {
        let subscribe = build_subscribe("topic/+/+//leaf");
        let publish = build_publish("topic/subtopic///leaf", "unMensaje");
        let handler = super::TopicHandler::new();
        let (sender, receiver) = channel();

        handler.subscribe(&subscribe, "user").unwrap();
        handler.publish(&publish, sender.clone()).unwrap();
        handler.publish(&publish, sender.clone()).unwrap();
        handler.publish(&publish, sender).unwrap();

        let message = receiver.recv().unwrap();
        assert_eq!(message.client_id, "user");
        assert_eq!(message.packet.topic_name(), "topic/subtopic///leaf");
        let message = receiver.recv().unwrap();
        assert_eq!(message.client_id, "user");
        assert_eq!(message.packet.topic_name(), "topic/subtopic///leaf");
        let message = receiver.recv().unwrap();
        assert_eq!(message.client_id, "user");
        assert_eq!(message.packet.topic_name(), "topic/subtopic///leaf");

        assert!(receiver.recv().is_err());
    }

    #[test]
    fn test_wildcards_one_subscribe_one_publish() {
        let subscribe = build_subscribe("topic/+/+//#");
        let publish = build_publish("topic/subtopic///leaf//Orangutan", "unMensaje");
        let handler = super::TopicHandler::new();
        let (sender, receiver) = channel();

        handler.subscribe(&subscribe, "user").unwrap();
        handler.publish(&publish, sender).unwrap();

        let message = receiver.recv().unwrap();
        assert_eq!(message.client_id, "user");
        assert_eq!(
            message.packet.topic_name(),
            "topic/subtopic///leaf//Orangutan"
        );

        assert!(receiver.recv().is_err());
    }

    #[test]
    fn test_wildcards_one_subscribe_3_publish() {
        let subscribe = build_subscribe("topic/+/+//#");
        let publish = build_publish("topic/subtopic///leaf//Orangutan", "unMensaje");
        let handler = super::TopicHandler::new();
        let (sender, receiver) = channel();

        handler.subscribe(&subscribe, "user").unwrap();
        handler.publish(&publish, sender.clone()).unwrap();
        handler.publish(&publish, sender.clone()).unwrap();
        handler.publish(&publish, sender).unwrap();

        let message = receiver.recv().unwrap();
        assert_eq!(message.client_id, "user");
        assert_eq!(
            message.packet.topic_name(),
            "topic/subtopic///leaf//Orangutan"
        );
        let message = receiver.recv().unwrap();
        assert_eq!(message.client_id, "user");
        assert_eq!(
            message.packet.topic_name(),
            "topic/subtopic///leaf//Orangutan"
        );
        let message = receiver.recv().unwrap();
        assert_eq!(message.client_id, "user");
        assert_eq!(
            message.packet.topic_name(),
            "topic/subtopic///leaf//Orangutan"
        );

        assert!(receiver.recv().is_err());
    }

    #[test]
    fn test_unsubscribe_singlelevel_stop_sending_messages_to_client() {
        let subscribe = build_subscribe("topic/+/+//leaf");
        let unsubscribe = build_unsubscribe("topic/+/+//leaf");
        let first_publish = build_publish("topic/subtopic///leaf", "unMensaje");
        let second_publish = build_publish("topic/subtopic///leaf", "otroMensaje");
        let handler = super::TopicHandler::new();

        let (sender, receiver) = channel();

        handler.subscribe(&subscribe, "user").unwrap();
        handler.publish(&first_publish, sender.clone()).unwrap();
        handler.unsubscribe(unsubscribe, "user").unwrap();
        handler.publish(&second_publish, sender).unwrap();
        let message = receiver.recv().unwrap();
        assert_eq!(message.client_id, "user");
        assert_eq!(message.packet.topic_name(), "topic/subtopic///leaf");
        // El canal se cerro sin enviar el segundo mensaje
        assert!(receiver.recv().is_err());
    }

    #[test]
    fn test_unsubscribe_wildcards_stop_sending_messages_to_client() {
        let subscribe = build_subscribe("topic/+/+//#");
        let unsubscribe = build_unsubscribe("topic/+/+//#");
        let first_publish = build_publish("topic/subtopic///leaf//Orangutan", "unMensaje");
        let second_publish = build_publish("topic/subtopic///leaf//Orangutan", "otroMensaje");
        let handler = super::TopicHandler::new();

        let (sender, receiver) = channel();

        handler.subscribe(&subscribe, "user").unwrap();
        handler.publish(&first_publish, sender.clone()).unwrap();
        handler.unsubscribe(unsubscribe, "user").unwrap();
        handler.publish(&second_publish, sender).unwrap();
        let message = receiver.recv().unwrap();
        assert_eq!(message.client_id, "user");
        assert_eq!(
            message.packet.topic_name(),
            "topic/subtopic///leaf//Orangutan"
        );
        // El canal se cerro sin enviar el segundo mensaje
        assert!(receiver.recv().is_err());
    }

    #[test]
    fn test_removed_wildcards_stop_sending_messages_to_client() {
        let subscribe = build_subscribe("topic/+/+//#");
        let publish = build_publish("topic/subtopic///leaf//Orangutan", "unMensaje");
        let handler = super::TopicHandler::new();
        let (sender, receiver) = channel();

        handler.subscribe(&subscribe, "user").unwrap();
        handler.publish(&publish, sender.clone()).unwrap();
        handler.remove_client("user").unwrap();
        handler.publish(&publish, sender.clone()).unwrap();
        handler.publish(&publish, sender).unwrap();

        let message = receiver.recv().unwrap();
        assert_eq!(message.client_id, "user");
        assert_eq!(
            message.packet.topic_name(),
            "topic/subtopic///leaf//Orangutan"
        );

        assert!(receiver.recv().is_err());
    }
    #[test]
    fn test_2_clients_wildcard_subscribed_one_removed() {
        let subscribe = build_subscribe("topic/+/+//#");
        let publish = build_publish("topic/subtopic///leaf//Orangutan", "unMensaje");
        let handler = super::TopicHandler::new();
        let (sender, receiver) = channel();

        handler.subscribe(&subscribe, "user1").unwrap();
        handler.subscribe(&subscribe, "user2").unwrap();

        handler.publish(&publish, sender.clone()).unwrap();

        let message = receiver.recv().unwrap();
        assert_eq!(
            message.packet.topic_name(),
            "topic/subtopic///leaf//Orangutan"
        );
        let message = receiver.recv().unwrap();
        assert_eq!(
            message.packet.topic_name(),
            "topic/subtopic///leaf//Orangutan"
        );

        handler.remove_client("user1").unwrap();

        handler.publish(&publish, sender).unwrap();

        let message = receiver.recv().unwrap();
        assert_eq!(message.client_id, "user2");
        assert_eq!(
            message.packet.topic_name(),
            "topic/subtopic///leaf//Orangutan"
        );

        assert!(receiver.recv().is_err());
    }

    #[test]
<<<<<<< HEAD
    fn test_topic_starting_with_dollar_sign_recieve() {
=======
    fn test_topic_starting_with_dollar_sign_receive() {
>>>>>>> 1a484d66
        let subscribe = build_subscribe("$SYS/info"); // PANICS HERE
        let publish = build_publish("$SYS/info", "ERROR");

        let handler = super::TopicHandler::new();
        let (sender, receiver) = channel();

        handler.subscribe(&subscribe, "admin").unwrap();

        handler.publish(&publish, sender).unwrap();

        let message = receiver.recv().unwrap();
        assert_eq!(message.client_id, "admin");
        assert_eq!(message.packet.topic_name(), "$SYS/info");

        assert!(receiver.recv().is_err());
    }

    #[test]
    fn test_topic_starting_with_dollar_sign_not_recieve_singlelevel_wildcard() {
        let subscribe = build_subscribe("+/info");
        let publish = build_publish("$SYS/info", "ERROR");

        let handler = super::TopicHandler::new();
        let (sender, receiver) = channel();

        handler.subscribe(&subscribe, "admin").unwrap();

        handler.publish(&publish, sender).unwrap();

        assert!(receiver.recv().is_err());
    }

    #[test]
    fn test_topic_starting_with_dollar_sign_not_recieve_multilevel_wildcard() {
        let subscribe = build_subscribe("#");
        let publish = build_publish("$SYS/info", "ERROR");

        let handler = super::TopicHandler::new();
        let (sender, receiver) = channel();

        handler.subscribe(&subscribe, "admin").unwrap();

        handler.publish(&publish, sender).unwrap();

        assert!(receiver.recv().is_err());
    }

    #[test]
    fn test_single_wildcard_only_should_match() {
        let subscribe = build_subscribe("+");
        let publish = build_publish("hola", ":D");

        let handler = super::TopicHandler::new();
        let (sender, receiver) = channel();

        handler.subscribe(&subscribe, "admin").unwrap();

        handler.publish(&publish, sender).unwrap();

        assert_eq!(
            receiver.recv().unwrap().packet.payload(),
            Some(&":D".to_string())
        );
    }

    #[test]
    fn test_single_wildcard_only_should_match_multilevel() {
        let subscribe = build_subscribe("f/+");
        let publish = build_publish("f/hola", ":D");

        let handler = super::TopicHandler::new();
        let (sender, receiver) = channel();

        handler.subscribe(&subscribe, "admin").unwrap();

        handler.publish(&publish, sender).unwrap();

        assert_eq!(
            receiver.recv().unwrap().packet.payload(),
            Some(&":D".to_string())
        );
    }
}<|MERGE_RESOLUTION|>--- conflicted
+++ resolved
@@ -18,19 +18,10 @@
 type Subscribers = HashMap<String, SubscriptionData>; // key: client_id
 type Subscriptions = HashMap<String, Subscribers>; // key: topic filter { key: client_id }
 
-<<<<<<< HEAD
-fn split(topic: &str) -> (&str, Option<&str>) {
-    match topic.split_once(SEP) {
-        Some((splitted, rest)) => (splitted, Some(rest)),
-        None => (topic, None),
-    }
-}
-=======
 const SEP: &str = "/";
 const MULTILEVEL_WILDCARD: &str = "#";
 const SINGLELEVEL_WILDCARD: &str = "+";
 const UNMATCH_WILDCARD: &str = "$";
->>>>>>> 1a484d66
 
 pub struct Message {
     pub client_id: String,
@@ -43,73 +34,13 @@
     qos: QoSLevel,
 }
 
-<<<<<<< HEAD
-#[doc(hidden)]
-fn matches_singlelevel(topic_filter: String, topic_name: String) -> bool {
-    let name = topic_name.split(SEP).collect::<Vec<&str>>();
-    let filter = topic_filter.split(SEP).collect::<Vec<&str>>();
-
-    if filter.len() > name.len() {
-        return false;
-    }
-    if filter.len() < name.len() && filter[filter.len() - 1] != MULTILEVEL_WILDCARD {
-        return false;
-    }
-
-    for (i, filter_part) in filter.iter().enumerate() {
-        if filter_part == &MULTILEVEL_WILDCARD {
-            return true;
-        } else if filter_part == &SINGLELEVEL_WILDCARD.to_string() {
-            continue;
-        } else if filter_part != &name[i].to_string() {
-            return false;
-        }
-    }
-
-    true
-}
-
-#[doc(hidden)]
-fn set_matching_subscribers(
-    topic_name: Option<&str>,
-    singlelevel_subscriptions: &Subscriptions,
-) -> Vec<(String, SubscriptionData)> {
-    let mut matching = Vec::new();
-    if let Some(topic) = topic_name {
-        for (topic_filter, subscribers) in singlelevel_subscriptions {
-            if matches_singlelevel(topic_filter.to_string(), topic.to_string()) {
-                matching.extend(subscribers.clone());
-            }
-        }
-    }
-    matching
-}
-
-#[doc(hidden)]
-fn remove_subscriber(singlelevel_subscribers: &mut Subscriptions, client_id: &str) {
-    singlelevel_subscribers.retain(|_, subscribers| {
-        subscribers.remove(client_id);
-        !subscribers.is_empty()
-    });
-}
-
-const SEP: &str = "/";
-const MULTILEVEL_WILDCARD: &str = "#";
-const SINGLELEVEL_WILDCARD: &str = "+";
-const UNMATCH_WILDCARD: &str = "$";
-
-=======
->>>>>>> 1a484d66
 pub struct TopicHandler {
     root: Topic,
 }
 
 #[doc(hidden)]
-<<<<<<< HEAD
-=======
 /// Represents a Topic within a Topic Handler. A Topic node contains its subtopics, subscribers
 /// multi level subscriber and single level subscriber
->>>>>>> 1a484d66
 struct Topic {
     subtopics: RwLock<Subtopics>,
     subscribers: RwLock<Subscribers>,
@@ -158,11 +89,7 @@
             let data = SubscriptionData {
                 qos: topic_filter.qos(),
             };
-<<<<<<< HEAD
-            subscribe_rec(&self.root, Some(topic_filter.name()), client_id, data)?;
-=======
             Self::subscribe_rec(&self.root, Some(topic_filter.name()), client_id, data)?;
->>>>>>> 1a484d66
         }
 
         Ok(None)
@@ -176,11 +103,7 @@
     ) -> Result<(), TopicHandlerError> {
         let full_topic = packet.topic_name();
 
-<<<<<<< HEAD
-        pub_rec(&self.root, Some(full_topic), sender, packet, true)?;
-=======
         Self::publish_rec(&self.root, Some(full_topic), sender, packet, true)?;
->>>>>>> 1a484d66
 
         Ok(())
     }
@@ -192,25 +115,11 @@
         client_id: &str,
     ) -> Result<(), TopicHandlerError> {
         for topic_name in packet.topic_filters() {
-<<<<<<< HEAD
-            unsubscribe_rec(&self.root, Some(topic_name.name()), client_id)?;
-=======
             Self::unsubscribe_rec(&self.root, Some(topic_name.name()), client_id)?;
->>>>>>> 1a484d66
         }
         Ok(())
     }
 
-<<<<<<< HEAD
-    /// Creates a new TopicHandler
-    pub fn new() -> Self {
-        Self { root: Topic::new() }
-    }
-
-    /// Removes a client and all of its subscriptions
-    pub fn remove_client(&self, client_id: &str) -> Result<(), TopicHandlerError> {
-        remove_client_rec(&self.root, client_id)?;
-=======
     /// Removes a client and all of its subscriptions
     pub fn remove_client(&self, client_id: &str) -> Result<(), TopicHandlerError> {
         Self::remove_client_rec(&self.root, client_id)?;
@@ -235,57 +144,9 @@
 
         // si falla no importa
         let _res = Self::clean_node(node);
->>>>>>> 1a484d66
         Ok(())
     }
 
-<<<<<<< HEAD
-#[doc(hidden)]
-fn starts_with_unmatch(topic_name: Option<&str>) -> bool {
-    if let Some(name) = topic_name {
-        return name.starts_with(UNMATCH_WILDCARD);
-    }
-    false
-}
-
-// Lo tuve que hacer recursivo porque sino era un caos el tema de mantener todos los
-// locks desbloqueados, ya que no los podia dropear porque perdia las referencias internas
-#[doc(hidden)]
-fn pub_rec(
-    node: &Topic,
-    topic_name: Option<&str>,
-    sender: Sender<Message>,
-    packet: &Publish,
-    is_root: bool,
-) -> Result<(), TopicHandlerError> {
-    let mut matching = Vec::new();
-    if !(is_root && starts_with_unmatch(topic_name)) {
-        // Agregar los subscribers multinivel de esta hoja
-        matching =
-            set_matching_subscribers(topic_name, node.singlelevel_subscriptions.read()?.deref());
-
-        matching.extend(node.multilevel_subscribers.read()?.clone());
-    }
-
-    if topic_name.is_none() {
-        matching.extend(node.subscribers.read()?.clone());
-    }
-
-    for (id, data) in matching {
-        let mut to_be_sent = packet.clone();
-        to_be_sent.set_max_qos(data.qos);
-        sender.send(Message {
-            client_id: id.to_string(),
-            packet: to_be_sent,
-        })?;
-    }
-
-    if let Some(topic) = topic_name {
-        let (current, rest) = split(topic);
-        let subtopics = node.subtopics.read()?;
-        if let Some(node) = subtopics.get(current) {
-            pub_rec(node, rest, sender, packet, false)?;
-=======
     #[doc(hidden)]
     /// Removes a client id from given subscriptions
     fn remove_subscriber(singlelevel_subscribers: &mut Subscriptions, client_id: &str) {
@@ -333,7 +194,6 @@
                     matching.extend(subscribers.clone());
                 }
             }
->>>>>>> 1a484d66
         }
         matching
     }
@@ -360,79 +220,6 @@
             matching.extend(node.multilevel_subscribers.read()?.clone());
         }
 
-<<<<<<< HEAD
-#[doc(hidden)]
-fn add_singlelevel_subscription(
-    node: &Topic,
-    topic: String,
-    user_id: &str,
-    data: SubscriptionData,
-) -> Result<(), TopicHandlerError> {
-    let mut singlelevel_subscriptions = node.singlelevel_subscriptions.write()?;
-
-    let singlelevel_subscribers = singlelevel_subscriptions
-        .entry(topic)
-        .or_insert_with(HashMap::new); // warning: use of `or_insert` followed by a function call
-
-    singlelevel_subscribers.insert(user_id.to_string(), data);
-    Ok(())
-}
-
-#[doc(hidden)]
-fn handle_sub_level(
-    node: &Topic,
-    topic: &str,
-    user_id: &str,
-    sub_data: SubscriptionData,
-) -> Result<(), TopicHandlerError> {
-    if topic.starts_with(SINGLELEVEL_WILDCARD) {
-        return add_singlelevel_subscription(node, topic.to_string(), user_id, sub_data);
-    }
-
-    let (current, rest) = split(topic);
-    match (current, rest) {
-        (MULTILEVEL_WILDCARD, _) => {
-            let mut multilevel_subscribers = node.multilevel_subscribers.write()?;
-            multilevel_subscribers.insert(user_id.to_string(), sub_data);
-            return Ok(());
-        }
-        _ => {
-            let mut subtopics = node.subtopics.read()?;
-            // Insercion de nuevo nodo
-            if subtopics.get(current).is_none() {
-                drop(subtopics); //lo tengo que pedir en modo write y si esta leyendo no va a poder
-                let mut wr_subtopics = node.subtopics.write()?;
-                let subtopic = Topic::new();
-                wr_subtopics.insert(current.to_string(), subtopic);
-                drop(wr_subtopics);
-                subtopics = node.subtopics.read()?;
-            }
-
-            // En principio siempre tiene que entrar a este if, pero lo pongo para no unwrappear
-            if let Some(subtopic) = subtopics.get(current) {
-                subscribe_rec(subtopic, rest, user_id, sub_data)?;
-            }
-        }
-    }
-    Ok(())
-}
-
-#[doc(hidden)]
-fn subscribe_rec(
-    node: &Topic,
-    topic_name: Option<&str>,
-    user_id: &str,
-    sub_data: SubscriptionData,
-) -> Result<(), TopicHandlerError> {
-    match topic_name {
-        Some(topic) => {
-            handle_sub_level(node, topic, user_id, sub_data)?;
-        }
-        None => {
-            node.subscribers
-                .write()?
-                .insert(user_id.to_string(), sub_data);
-=======
         if topic_name.is_none() {
             matching.extend(node.subscribers.read()?.clone());
         }
@@ -452,62 +239,10 @@
             if let Some(node) = subtopics.get(current) {
                 Self::publish_rec(node, rest, sender, packet, false)?;
             }
->>>>>>> 1a484d66
         }
 
         Ok(())
     }
-<<<<<<< HEAD
-    Ok(())
-}
-
-#[doc(hidden)]
-fn remove_singlelevel_subscription(
-    node: &Topic,
-    topic: String,
-    user_id: &str,
-) -> Result<(), TopicHandlerError> {
-    let mut singlelevel_subscriptions = node.singlelevel_subscriptions.write()?;
-    if let Some(subscribers) = singlelevel_subscriptions.get_mut(&topic) {
-        subscribers.remove(user_id);
-        if subscribers.is_empty() {
-            singlelevel_subscriptions.remove(&topic);
-        }
-    };
-    Ok(())
-}
-
-#[doc(hidden)]
-fn unsubscribe_rec(
-    node: &Topic,
-    topic_name: Option<&str>,
-    user_id: &str,
-) -> Result<(), TopicHandlerError> {
-    match topic_name {
-        Some(topic) => {
-            let (current, rest) = split(topic);
-            match (current, rest) {
-                (SINGLELEVEL_WILDCARD, Some(rest)) => {
-                    return remove_singlelevel_subscription(
-                        node,
-                        current.to_string() + SEP + rest,
-                        user_id,
-                    );
-                }
-                (MULTILEVEL_WILDCARD, _) => {
-                    let mut multilevel_subscribers = node.multilevel_subscribers.write()?;
-                    multilevel_subscribers.remove(user_id);
-                    return Ok(());
-                }
-                _ => {
-                    let subtopics = node.subtopics.read()?;
-
-                    if let Some(subtopic) = subtopics.get(current) {
-                        unsubscribe_rec(subtopic, rest, user_id)?;
-                    }
-                }
-            }
-=======
 
     #[doc(hidden)]
     /// Adds a new client id with its data into a given topic
@@ -536,7 +271,6 @@
     ) -> Result<(), TopicHandlerError> {
         if topic.starts_with(SINGLELEVEL_WILDCARD) {
             return Self::add_single_level_subscription(node, topic.to_string(), user_id, sub_data);
->>>>>>> 1a484d66
         }
 
         let (current, rest) = Self::split(topic);
@@ -588,20 +322,6 @@
         Ok(())
     }
 
-<<<<<<< HEAD
-#[doc(hidden)]
-fn clean_node(node: &Topic) -> Result<(), TopicHandlerError> {
-    let mut empty_subtopics = Vec::new();
-
-    let subtopics_read = node.subtopics.read()?;
-    for (sub_topic, topic) in subtopics_read.iter() {
-        if topic.subscribers.read()?.is_empty()
-            && topic.subtopics.read()?.is_empty()
-            && topic.multilevel_subscribers.read()?.is_empty()
-            && topic.singlelevel_subscriptions.read()?.is_empty()
-        {
-            empty_subtopics.push(sub_topic.to_string());
-=======
     #[doc(hidden)]
     /// Removes a client id from a given topic (String) from a given Topic node
     fn remove_single_level_subscription(
@@ -654,7 +374,6 @@
             None => {
                 node.subscribers.write()?.remove(client_id);
             }
->>>>>>> 1a484d66
         }
 
         // si falla no importa
@@ -685,14 +404,7 @@
             }
         }
 
-<<<<<<< HEAD
-#[doc(hidden)]
-fn remove_client_rec(node: &Topic, user_id: &str) -> Result<(), TopicHandlerError> {
-    for subtopic in node.subtopics.read()?.values() {
-        remove_client_rec(subtopic, user_id)?;
-=======
         Ok(())
->>>>>>> 1a484d66
     }
 
     #[doc(hidden)]
@@ -703,9 +415,6 @@
             None => (topic, None),
         }
     }
-    node.multilevel_subscribers.write()?.remove(user_id);
-    let mut singlelevel_subscriptions = node.singlelevel_subscriptions.write()?;
-    remove_subscriber(&mut singlelevel_subscriptions, user_id);
 
     #[doc(hidden)]
     /// Returns true if the given topic name starts with the unmatch wildcard
@@ -721,35 +430,18 @@
 mod tests {
     use std::{collections::HashSet, sync::mpsc::channel};
 
-<<<<<<< HEAD
-    use packets::publish::Publish;
-    use packets::qos::QoSLevel;
-    use packets::subscribe::Subscribe;
-    use packets::topic::Topic;
-    use packets::unsubscribe::Unsubscribe;
-
-    use crate::topic_handler::matches_singlelevel;
-=======
     use crate::topic_handler::TopicHandler;
     use packets::publish::Publish;
     use packets::qos::QoSLevel;
     use packets::subscribe::Subscribe;
     use packets::topic_filter::TopicFilter;
     use packets::unsubscribe::Unsubscribe;
->>>>>>> 1a484d66
 
     fn build_publish(topic: &str, message: &str) -> Publish {
         Publish::new(false, QoSLevel::QoSLevel1, false, topic, message, Some(123)).unwrap()
     }
 
     fn build_subscribe(topic: &str) -> Subscribe {
-<<<<<<< HEAD
-        Subscribe::new(vec![Topic::new(topic, QoSLevel::QoSLevel0).unwrap()], 123)
-    }
-
-    fn build_unsubscribe(topic: &str) -> Unsubscribe {
-        Unsubscribe::new(123, vec![Topic::new(topic, QoSLevel::QoSLevel0).unwrap()]).unwrap()
-=======
         Subscribe::new(
             vec![TopicFilter::new(topic, QoSLevel::QoSLevel0).unwrap()],
             123,
@@ -762,7 +454,6 @@
             vec![TopicFilter::new(topic, QoSLevel::QoSLevel0).unwrap()],
         )
         .unwrap()
->>>>>>> 1a484d66
     }
     #[test]
     fn test_one_subscribe_one_publish_single_level_topic() {
@@ -970,13 +661,8 @@
 
     /*
     // Tests previos de una funcionalidad no obligatoria. Al final decidimos enviar una copia por suscripción.
-<<<<<<< HEAD
-    // 829 [MQTT-3.3.5-1]. In addition, the Server MAY deliver further copies of the message, one for each
-    // 830 additional matching subscription and respecting the subscription’s QoS in each case.
-=======
     // [MQTT-3.3.5-1]. In addition, the Server MAY deliver further copies of the message, one for each
     // additional matching subscription and respecting the subscription’s QoS in each case.
->>>>>>> 1a484d66
 
        #[test]
        fn test_multilevel_wildcard_two_subscribe_one_publish() {
@@ -1094,15 +780,9 @@
     */
     #[test]
     fn test_deliver_copies_for_each_subscription() {
-<<<<<<< HEAD
-        let topic1 = Topic::new("colors/#", QoSLevel::QoSLevel1).unwrap();
-        let topic2 = Topic::new("colors/primary/blue", QoSLevel::QoSLevel0).unwrap();
-        let topic3 = Topic::new("colors/+/blue", QoSLevel::QoSLevel0).unwrap();
-=======
         let topic1 = TopicFilter::new("colors/#", QoSLevel::QoSLevel1).unwrap();
         let topic2 = TopicFilter::new("colors/primary/blue", QoSLevel::QoSLevel0).unwrap();
         let topic3 = TopicFilter::new("colors/+/blue", QoSLevel::QoSLevel0).unwrap();
->>>>>>> 1a484d66
         let subscribe = Subscribe::new(vec![topic1, topic2, topic3], 123);
         let publish = Publish::new(
             false,
@@ -1159,46 +839,6 @@
     fn test_matches_singlelevel() {
         // name, filter
 
-<<<<<<< HEAD
-        assert!(matches_singlelevel("top".to_string(), "top".to_string()));
-        assert!(matches_singlelevel(
-            "top/sub".to_string(),
-            "top/sub".to_string()
-        ));
-        assert!(matches_singlelevel(
-            "+/sub".to_string(),
-            "top/sub".to_string()
-        ));
-        assert!(matches_singlelevel(
-            "top/+/leaf".to_string(),
-            "top/sub/leaf".to_string()
-        ));
-        assert!(matches_singlelevel(
-            "top/#".to_string(),
-            "top/sub/leaf".to_string()
-        ));
-        assert!(matches_singlelevel(
-            "top/+/+/green".to_string(),
-            "top/sub/leaf/green".to_string()
-        ));
-        assert!(matches_singlelevel(
-            "top/+/+/#".to_string(),
-            "top/sub/leaf/green".to_string()
-        ));
-        assert!(matches_singlelevel(
-            "top/+/+/#".to_string(),
-            "top/sub/leaf/green".to_string()
-        ));
-        assert!(matches_singlelevel(
-            "top/+/+/#".to_string(),
-            "top/sub/leaf/green/#00FF00".to_string()
-        ));
-        assert!(matches_singlelevel(
-            "top/+//#".to_string(),
-            "top/sub//green/#00FF00".to_string()
-        ));
-        assert!(matches_singlelevel("+".to_string(), "fdelu".to_string()));
-=======
         assert!(TopicHandler::matches_single_level(
             "top".to_string(),
             "top".to_string()
@@ -1243,7 +883,6 @@
             "+".to_string(),
             "fdelu".to_string()
         ));
->>>>>>> 1a484d66
     }
 
     #[test]
@@ -1464,11 +1103,7 @@
     }
 
     #[test]
-<<<<<<< HEAD
-    fn test_topic_starting_with_dollar_sign_recieve() {
-=======
     fn test_topic_starting_with_dollar_sign_receive() {
->>>>>>> 1a484d66
         let subscribe = build_subscribe("$SYS/info"); // PANICS HERE
         let publish = build_publish("$SYS/info", "ERROR");
 
