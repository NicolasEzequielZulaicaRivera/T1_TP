#![allow(dead_code)]

use std::{
    collections::HashMap,
    fmt::Debug,
    ops::Deref,
    sync::{mpsc::Sender, RwLock},
};

pub mod topic_handler_error;

use packets::qos::QoSLevel;
use packets::{publish::Publish, subscribe::Subscribe, unsubscribe::Unsubscribe};

use self::topic_handler_error::TopicHandlerError;

type Subtopics = HashMap<String, Topic>; // key: subtopic name
type Subscribers = HashMap<String, SubscriptionData>; // key: client_id
type Subscriptions = HashMap<String, Subscribers>; // key: topic filter { key: client_id }

fn split(topic: &str) -> (&str, Option<&str>) {
    match topic.split_once(SEP) {
        Some((splitted, rest)) => (splitted, Some(rest)),
        None => (topic, None),
    }
}

pub struct Message {
    pub client_id: String,
    pub packet: Publish,
}

#[doc(hidden)]
#[derive(Debug, Clone)]
struct SubscriptionData {
    qos: QoSLevel,
}

#[doc(hidden)]
fn matches_singlelevel(topic_filter: String, topic_name: String) -> bool {
    let name = topic_name.split(SEP).collect::<Vec<&str>>();
    let filter = topic_filter.split(SEP).collect::<Vec<&str>>();

    if filter.len() > name.len() {
        return false;
    }
    if filter.len() < name.len() && filter[filter.len() - 1] != MULTILEVEL_WILDCARD {
        return false;
    }

    for (i, filter_part) in filter.iter().enumerate() {
        if filter_part == &MULTILEVEL_WILDCARD {
            return true;
        } else if filter_part == &SINGLELEVEL_WILDCARD.to_string() {
            continue;
        } else if filter_part != &name[i].to_string() {
            return false;
        }
    }

    true
}

#[doc(hidden)]
fn set_matching_subscribers(
    topic_name: Option<&str>,
    singlelevel_subscriptions: &Subscriptions,
) -> Vec<(String, SubscriptionData)> {
    let mut matching = Vec::new();
    if let Some(topic) = topic_name {
        for (topic_filter, subscribers) in singlelevel_subscriptions {
            if matches_singlelevel(topic_filter.to_string(), topic.to_string()) {
                matching.extend(subscribers.clone());
            }
        }
    }
    matching
}

#[doc(hidden)]
fn remove_subscriber(singlelevel_subscribers: &mut Subscriptions, client_id: &str) {
    singlelevel_subscribers.retain(|_, subscribers| {
        subscribers.remove(client_id);
        !subscribers.is_empty()
    });
}

const SEP: &str = "/";
const MULTILEVEL_WILDCARD: &str = "#";
const SINGLELEVEL_WILDCARD: &str = "+";
const UNMATCH_WILDCARD: &str = "$";

pub struct TopicHandler {
    root: Topic,
}

#[doc(hidden)]
struct Topic {
    subtopics: RwLock<Subtopics>,
    subscribers: RwLock<Subscribers>,
    multilevel_subscribers: RwLock<Subscribers>,
    singlelevel_subscriptions: RwLock<Subscriptions>,
}

impl Debug for Topic {
    fn fmt(&self, f: &mut std::fmt::Formatter<'_>) -> std::fmt::Result {
        write!(f, "Topic\n\tsubtopics: {:?}\n\tsubscribers: {:?}\n\tmultilevel_subscribers: {:?}\nsubtopic details: {:?}\n\n",
                self.subtopics.read().unwrap().keys(),
                self.subscribers.read().unwrap(),
                self.multilevel_subscribers.read().unwrap(),
                self.subtopics.read().unwrap()
            )
    }
}

impl Topic {
    fn new() -> Self {
        Topic {
            subtopics: RwLock::new(HashMap::new()),
            subscribers: RwLock::new(HashMap::new()),
            multilevel_subscribers: RwLock::new(HashMap::new()),
            singlelevel_subscriptions: RwLock::new(HashMap::new()),
        }
    }
}

impl TopicHandler {
    /// Subscribe a client_id into a set of topics given a Subscribe packet
    pub fn subscribe(
        &self,
        packet: &Subscribe,
        client_id: &str,
    ) -> Result<Option<Vec<Publish>>, TopicHandlerError> {
        let topics = packet.topics();
        let topics: Vec<&packets::topic::Topic> = topics.iter().collect();

        for topic_filter in topics {
            let data = SubscriptionData {
                qos: topic_filter.qos(),
            };
            subscribe_rec(&self.root, Some(topic_filter.name()), client_id, data)?;
        }

        Ok(None)
    }

    /// Sends a Publish packet to the clients who are subscribed into a certain topic
    pub fn publish(
        &self,
        packet: &Publish,
        sender: Sender<Message>,
    ) -> Result<(), TopicHandlerError> {
        let full_topic = packet.topic_name();

        pub_rec(&self.root, Some(full_topic), sender, packet, true)?;

        Ok(())
    }

    /// Unsubscribe a client_id from a set of topics given a Unsubscribe packet
    pub fn unsubscribe(
        &self,
        packet: Unsubscribe,
        client_id: &str,
    ) -> Result<(), TopicHandlerError> {
        for topic_name in packet.topic_filters() {
            unsubscribe_rec(&self.root, Some(topic_name.name()), client_id)?;
        }
        Ok(())
    }

    /// Creates a new TopicHandler
    pub fn new() -> Self {
        Self { root: Topic::new() }
    }

<<<<<<< HEAD
=======
    /// Removes a client and all of its subscriptions
>>>>>>> 29358dc1
    pub fn remove_client(&self, client_id: &str) -> Result<(), TopicHandlerError> {
        remove_client_rec(&self.root, client_id)?;
        Ok(())
    }
}

#[doc(hidden)]
fn starts_with_unmatch(topic_name: Option<&str>) -> bool {
    if let Some(name) = topic_name {
        return name.starts_with(UNMATCH_WILDCARD);
    }
    false
}

// Lo tuve que hacer recursivo porque sino era un caos el tema de mantener todos los
// locks desbloqueados, ya que no los podia dropear porque perdia las referencias internas
#[doc(hidden)]
fn pub_rec(
    node: &Topic,
    topic_name: Option<&str>,
    sender: Sender<Message>,
    packet: &Publish,
    is_root: bool,
) -> Result<(), TopicHandlerError> {
    let mut matching = Vec::new();
    if !(is_root && starts_with_unmatch(topic_name)) {
        // Agregar los subscribers multinivel de esta hoja
        matching =
            set_matching_subscribers(topic_name, node.singlelevel_subscriptions.read()?.deref());

        matching.extend(node.multilevel_subscribers.read()?.clone());
    }

    if topic_name.is_none() {
        matching.extend(node.subscribers.read()?.clone());
    }

    for (id, data) in matching {
        let mut to_be_sent = packet.clone();
        to_be_sent.set_max_qos(data.qos);
        sender.send(Message {
            client_id: id.to_string(),
            packet: to_be_sent,
        })?;
    }

    if let Some(topic) = topic_name {
        let (current, rest) = split(topic);
        let subtopics = node.subtopics.read()?;
        if let Some(node) = subtopics.get(current) {
            pub_rec(node, rest, sender, packet, false)?;
        }
    }

    Ok(())
}

#[doc(hidden)]
fn add_singlelevel_subscription(
    node: &Topic,
    topic: String,
    user_id: &str,
    data: SubscriptionData,
) -> Result<(), TopicHandlerError> {
    let mut singlelevel_subscriptions = node.singlelevel_subscriptions.write()?;

    let singlelevel_subscribers = singlelevel_subscriptions
        .entry(topic)
        .or_insert_with(HashMap::new); // warning: use of `or_insert` followed by a function call

    singlelevel_subscribers.insert(user_id.to_string(), data);
    Ok(())
}

#[doc(hidden)]
fn handle_sub_level(
    node: &Topic,
    topic: &str,
    user_id: &str,
    sub_data: SubscriptionData,
) -> Result<(), TopicHandlerError> {
    if topic.starts_with(SINGLELEVEL_WILDCARD) {
        return add_singlelevel_subscription(node, topic.to_string(), user_id, sub_data);
    }

    let (current, rest) = split(topic);
    match (current, rest) {
        (MULTILEVEL_WILDCARD, _) => {
            let mut multilevel_subscribers = node.multilevel_subscribers.write()?;
            multilevel_subscribers.insert(user_id.to_string(), sub_data);
            return Ok(());
        }
        _ => {
            let mut subtopics = node.subtopics.read()?;
            // Insercion de nuevo nodo
            if subtopics.get(current).is_none() {
                drop(subtopics); //lo tengo que pedir en modo write y si esta leyendo no va a poder
                let mut wr_subtopics = node.subtopics.write()?;
                let subtopic = Topic::new();
                wr_subtopics.insert(current.to_string(), subtopic);
                drop(wr_subtopics);
                subtopics = node.subtopics.read()?;
            }

            // En principio siempre tiene que entrar a este if, pero lo pongo para no unwrappear
            if let Some(subtopic) = subtopics.get(current) {
                subscribe_rec(subtopic, rest, user_id, sub_data)?;
            }
        }
    }
    Ok(())
}

#[doc(hidden)]
fn subscribe_rec(
    node: &Topic,
    topic_name: Option<&str>,
    user_id: &str,
    sub_data: SubscriptionData,
) -> Result<(), TopicHandlerError> {
    match topic_name {
        Some(topic) => {
            handle_sub_level(node, topic, user_id, sub_data)?;
        }
        None => {
            node.subscribers
                .write()?
                .insert(user_id.to_string(), sub_data);
        }
    }
    Ok(())
}

#[doc(hidden)]
fn remove_singlelevel_subscription(
    node: &Topic,
    topic: String,
    user_id: &str,
) -> Result<(), TopicHandlerError> {
    let mut singlelevel_subscriptions = node.singlelevel_subscriptions.write()?;
    if let Some(subscribers) = singlelevel_subscriptions.get_mut(&topic) {
        subscribers.remove(user_id);
        if subscribers.is_empty() {
            singlelevel_subscriptions.remove(&topic);
        }
    };
    Ok(())
}

#[doc(hidden)]
fn unsubscribe_rec(
    node: &Topic,
    topic_name: Option<&str>,
    user_id: &str,
) -> Result<(), TopicHandlerError> {
    match topic_name {
        Some(topic) => {
            let (current, rest) = split(topic);
            match (current, rest) {
                (SINGLELEVEL_WILDCARD, Some(rest)) => {
                    return remove_singlelevel_subscription(
                        node,
                        current.to_string() + SEP + rest,
                        user_id,
                    );
                }
                (MULTILEVEL_WILDCARD, _) => {
                    let mut multilevel_subscribers = node.multilevel_subscribers.write()?;
                    multilevel_subscribers.remove(user_id);
                    return Ok(());
                }
                _ => {
                    let subtopics = node.subtopics.read()?;

                    if let Some(subtopic) = subtopics.get(current) {
                        unsubscribe_rec(subtopic, rest, user_id)?;
                    }
                }
            }
        }
        None => {
            node.subscribers.write()?.remove(user_id);
        }
    }

    // si falla no importa
    let _res = clean_node(node);
    Ok(())
}

#[doc(hidden)]
fn clean_node(node: &Topic) -> Result<(), TopicHandlerError> {
    let mut empty_subtopics = Vec::new();

    let subtopics_read = node.subtopics.read()?;
    for (sub_topic, topic) in subtopics_read.iter() {
        if topic.subscribers.read()?.is_empty()
            && topic.subtopics.read()?.is_empty()
            && topic.multilevel_subscribers.read()?.is_empty()
            && topic.singlelevel_subscriptions.read()?.is_empty()
        {
            empty_subtopics.push(sub_topic.to_string());
        }
    }

    if !empty_subtopics.is_empty() {
        drop(subtopics_read);
        let mut subtopics_write = node.subtopics.write()?;
        for sub_topic in empty_subtopics {
            subtopics_write.remove(&sub_topic);
        }
    }

    Ok(())
}

#[doc(hidden)]
fn remove_client_rec(node: &Topic, user_id: &str) -> Result<(), TopicHandlerError> {
    for subtopic in node.subtopics.read()?.values() {
        remove_client_rec(subtopic, user_id)?;
    }

    let subs_read = node.subscribers.read()?;
    if subs_read.contains_key(user_id) {
        drop(subs_read);
        node.subscribers.write()?.remove(user_id);
    }
    node.multilevel_subscribers.write()?.remove(user_id);
    let mut singlelevel_subscriptions = node.singlelevel_subscriptions.write()?;
    remove_subscriber(&mut singlelevel_subscriptions, user_id);

    // si falla no importa
    let _res = clean_node(node);
    Ok(())
}

#[cfg(test)]
mod tests {
    use std::{collections::HashSet, sync::mpsc::channel};

    use packets::publish::Publish;
    use packets::qos::QoSLevel;
    use packets::subscribe::Subscribe;
    use packets::topic::Topic;
    use packets::unsubscribe::Unsubscribe;

    use crate::topic_handler::matches_singlelevel;

    fn build_publish(topic: &str, message: &str) -> Publish {
        Publish::new(false, QoSLevel::QoSLevel1, false, topic, message, Some(123)).unwrap()
    }

    fn build_subscribe(topic: &str) -> Subscribe {
        Subscribe::new(vec![Topic::new(topic, QoSLevel::QoSLevel0).unwrap()], 123)
    }

    fn build_unsubscribe(topic: &str) -> Unsubscribe {
        Unsubscribe::new(123, vec![Topic::new(topic, QoSLevel::QoSLevel0).unwrap()]).unwrap()
    }
    #[test]
    fn test_one_subscribe_one_publish_single_level_topic() {
        let subscribe = build_subscribe("topic");
        let publish = build_publish("topic", "unMensaje");
        let handler = super::TopicHandler::new();
        let (sender, receiver) = channel();

        handler.subscribe(&subscribe, "user").unwrap();
        handler.publish(&publish, sender).unwrap();

        let message = receiver.recv().unwrap();
        assert_eq!(message.client_id, "user");
        assert_eq!(message.packet.topic_name(), "topic");
    }

    #[test]
    fn test_one_subscribe_one_publish_multi_level_topic() {
        let subscribe = build_subscribe("topic/auto/casa");
        let publish = build_publish("topic/auto/casa", "unMensaje");
        let handler = super::TopicHandler::new();

        let (sender, receiver) = channel();

        handler.subscribe(&subscribe, "user").unwrap();
        handler.publish(&publish, sender).unwrap();

        let message = receiver.recv().unwrap();
        assert_eq!(message.client_id, "user");
        assert_eq!(message.packet.topic_name(), "topic/auto/casa");
    }

    #[test]
    fn test_two_subscribe_one_publish_multi_level_topic() {
        let subscribe = build_subscribe("topic/auto/casa");
        let publish = build_publish("topic/auto/casa", "unMensaje");
        let handler = super::TopicHandler::new();

        let (sender, receiver) = channel();

        handler.subscribe(&subscribe, "user").unwrap();
        handler.subscribe(&subscribe, "user2").unwrap();
        handler.publish(&publish, sender).unwrap();

        let mut pending_users: HashSet<String> = ["user".to_string(), "user2".to_string()]
            .iter()
            .cloned()
            .collect();
        for msg in receiver {
            assert!(pending_users.contains(&msg.client_id));
            pending_users.remove(&msg.client_id);
            assert_eq!(msg.packet.topic_name(), "topic/auto/casa");
        }
    }

    #[test]
    fn test_5000_subscribers() {
        let subscribe = build_subscribe("topic/auto/casa");
        let publish = build_publish("topic/auto/casa", "unMensaje");
        let handler = super::TopicHandler::new();

        let (sender, receiver) = channel();

        let mut pending_users = HashSet::new();
        for i in 0..5000 {
            let id = format!("user{}", i);
            handler.subscribe(&subscribe, &id).unwrap();
            pending_users.insert(id);
        }
        handler.publish(&publish, sender).unwrap();

        for msg in receiver {
            assert!(pending_users.contains(&msg.client_id));
            pending_users.remove(&msg.client_id);
            assert_eq!(msg.packet.topic_name(), "topic/auto/casa");
        }
    }

    #[test]
    fn test_should_reduce_qos() {
        let subscribe = build_subscribe("topic"); // Suscripción QoS 0
        let publish = build_publish("topic", "unMensaje"); // Publicación QoS 1
        let handler = super::TopicHandler::new();
        let (sender, receiver) = channel();

        handler.subscribe(&subscribe, "user").unwrap();
        handler.publish(&publish, sender).unwrap();

        let message = receiver.recv().unwrap();
        assert_eq!(message.packet.qos(), QoSLevel::QoSLevel0);
    }

    #[test]
    fn test_unsubscribe_stop_sending_messages_to_client() {
        let subscribe = build_subscribe("topic/auto/casa");
        let unsubscribe = build_unsubscribe("topic/auto/casa");
        let first_publish = build_publish("topic/auto/casa", "unMensaje");
        let second_publish = build_publish("topic/auto/casa", "otroMensaje");
        let handler = super::TopicHandler::new();

        let (sender, receiver) = channel();

        handler.subscribe(&subscribe, "user").unwrap();
        handler.publish(&first_publish, sender.clone()).unwrap();
        handler.unsubscribe(unsubscribe, "user").unwrap();
        handler.publish(&second_publish, sender).unwrap();
        let message = receiver.recv().unwrap();
        assert_eq!(message.client_id, "user");
        assert_eq!(message.packet.topic_name(), "topic/auto/casa");
        // El canal se cerro sin enviar el segundo mensaje
        assert!(receiver.recv().is_err());
    }

    #[test]
    fn test_removed_stop_sending_messages_to_client() {
        let subscribe = build_subscribe("topic/auto/casa");
        let first_publish = build_publish("topic/auto/casa", "unMensaje");
        let second_publish = build_publish("topic/auto/casa", "otroMensaje");
        let handler = super::TopicHandler::new();

        let (sender, receiver) = channel();

        handler.subscribe(&subscribe, "user").unwrap();
        handler.publish(&first_publish, sender.clone()).unwrap();
        handler.remove_client("user").unwrap();
        handler.publish(&second_publish, sender).unwrap();
        let message = receiver.recv().unwrap();
        assert_eq!(message.client_id, "user");
        assert_eq!(message.packet.topic_name(), "topic/auto/casa");
        // El canal se cerro sin enviar el segundo mensaje
        assert!(receiver.recv().is_err());
    }

    #[test]
    fn test_unsubscribe_matches_topic_correctly() {
        let subscribe = build_subscribe("topic/auto/casa");
        let unsubscribe = build_unsubscribe("topic/no_es_auto/casa");
        let first_publish = build_publish("topic/auto/casa", "unMensaje");
        let second_publish = build_publish("topic/auto/casa", "otroMensaje");
        let handler = super::TopicHandler::new();

        let (sender, receiver) = channel();

        handler.subscribe(&subscribe, "user").unwrap();
        handler.publish(&first_publish, sender.clone()).unwrap();
        handler.unsubscribe(unsubscribe, "user").unwrap();
        handler.publish(&second_publish, sender).unwrap();
        let first_message = receiver.recv().unwrap();
        let second_message = receiver.recv().unwrap();
        assert_eq!(first_message.client_id, "user");
        assert_eq!(first_message.packet.topic_name(), "topic/auto/casa");
        assert_eq!(second_message.client_id, "user");
        assert_eq!(second_message.packet.topic_name(), "topic/auto/casa");
    }

    #[test]
    fn test_doesnt_publish_to_siblings() {
        let subscribe = build_subscribe("topic/notsubtopic");
        let publish = build_publish("topic/subtopic", "unMensaje");
        let handler = super::TopicHandler::new();
        let (sender, receiver) = channel();

        handler.subscribe(&subscribe, "user").unwrap();
        handler.publish(&publish, sender).unwrap();

        assert!(receiver.recv().is_err());
    }

    #[test]
    fn test_multilevel_wildcard_one_subscribe_one_publish() {
        let subscribe = build_subscribe("topic/#");
        let publish = build_publish("topic/subtopic", "unMensaje");
        let handler = super::TopicHandler::new();
        let (sender, receiver) = channel();

        handler.subscribe(&subscribe, "user").unwrap();
        handler.publish(&publish, sender).unwrap();

        let message = receiver.recv().unwrap();
        assert_eq!(message.client_id, "user");
        assert_eq!(message.packet.topic_name(), "topic/subtopic");

        assert!(receiver.recv().is_err());
    }

    #[test]
    fn test_multilevel_wildcard_one_subscribe_one_specific_publish() {
        let subscribe = build_subscribe("topic/#");
        let publish = build_publish("topic/subtopic/messages/test/001", "unMensaje");
        let handler = super::TopicHandler::new();
        let (sender, receiver) = channel();

        handler.subscribe(&subscribe, "user").unwrap();
        handler.publish(&publish, sender).unwrap();

        let message = receiver.recv().unwrap();
        assert_eq!(message.client_id, "user");
        assert_eq!(
            message.packet.topic_name(),
            "topic/subtopic/messages/test/001"
        );

        assert!(receiver.recv().is_err());
    }

    /*
    // Tests previos de una funcionalidad no obligatoria. Al final decidimos enviar una copia por suscripción.
    // 829 [MQTT-3.3.5-1]. In addition, the Server MAY deliver further copies of the message, one for each
    // 830 additional matching subscription and respecting the subscription’s QoS in each case.

       #[test]
       fn test_multilevel_wildcard_two_subscribe_one_publish() {
           let topic1 = Topic::new("colors/#", QoSLevel::QoSLevel0).unwrap();
           let topic2 = Topic::new("colors/primary/blue", QoSLevel::QoSLevel0).unwrap();
           let subscribe = Subscribe::new(vec![topic1, topic2], 123);

           let publish = Publish::new(
               false,
               QoSLevel::QoSLevel1,
               false,
               "colors/primary/blue",
               "#0000FF",
               Some(123),
           )
           .unwrap();

           let handler = super::TopicHandler::new();
           let (sender, receiver) = channel();

           handler.subscribe(&subscribe, "user").unwrap();
           handler.publish(&publish, sender).unwrap();

           let message = receiver.recv().unwrap();
           assert_eq!(message.client_id, "user");
           assert_eq!(message.packet.topic_name(), "colors/primary/blue");
           assert_eq!(message.packet.payload(), Some(&"#0000FF".to_string()));

           assert!(receiver.recv().is_err());
       }

       #[test]
       fn test_multilevel_wildcard_max_qos_1() {
           let topic1 = Topic::new("colors/#", QoSLevel::QoSLevel1).unwrap();
           let topic2 = Topic::new("colors/primary/blue", QoSLevel::QoSLevel0).unwrap();
           let subscribe = Subscribe::new(vec![topic1, topic2], 123);
           let publish = Publish::new(
               false,
               QoSLevel::QoSLevel1,
               false,
               "colors/primary/blue",
               "#0000FF",
               Some(123),
           )
           .unwrap();
           let handler = super::TopicHandler::new();
           let (sender, receiver) = channel();

           handler.subscribe(&subscribe, "user").unwrap();
           handler.publish(&publish, sender).unwrap();

           let message = receiver.recv().unwrap();
           assert_eq!(message.client_id, "user");
           assert_eq!(message.packet.topic_name(), "colors/primary/blue");
           assert_eq!(message.packet.qos(), QoSLevel::QoSLevel1);

           assert!(receiver.recv().is_err());
       }

       #[test]
       fn test_multilevel_wildcard_max_qos_2() {
           let topic1 = Topic::new("colors/#", QoSLevel::QoSLevel0).unwrap();
           let topic2 = Topic::new("colors/primary/blue", QoSLevel::QoSLevel1).unwrap();
           let subscribe = Subscribe::new(vec![topic1, topic2], 123);
           let publish = Publish::new(
               false,
               QoSLevel::QoSLevel1,
               false,
               "colors/primary/blue",
               "#0000FF",
               Some(123),
           )
           .unwrap();
           let handler = super::TopicHandler::new();
           let (sender, receiver) = channel();

           handler.subscribe(&subscribe, "user").unwrap();
           handler.publish(&publish, sender).unwrap();

           let message = receiver.recv().unwrap();
           assert_eq!(message.client_id, "user");
           assert_eq!(message.packet.topic_name(), "colors/primary/blue");
           assert_eq!(message.packet.qos(), QoSLevel::QoSLevel1);

           assert!(receiver.recv().is_err());
       }

       #[test]
       fn test_multilevel_wildcard_max_qos_3() {
           let topic1 = Topic::new("colors/#", QoSLevel::QoSLevel1).unwrap();
           let topic2 = Topic::new("colors/primary/blue", QoSLevel::QoSLevel1).unwrap();
           let subscribe = Subscribe::new(vec![topic1, topic2], 123);
           let publish = Publish::new(
               false,
               QoSLevel::QoSLevel0,
               false,
               "colors/primary/blue",
               "#0000FF",
               None,
           )
           .unwrap();
           let handler = super::TopicHandler::new();
           let (sender, receiver) = channel();

           handler.subscribe(&subscribe, "user").unwrap();
           handler.publish(&publish, sender).unwrap();

           let message = receiver.recv().unwrap();
           assert_eq!(message.client_id, "user");
           assert_eq!(message.packet.topic_name(), "colors/primary/blue");
           assert_eq!(message.packet.qos(), QoSLevel::QoSLevel0);

           assert!(receiver.recv().is_err());
       }
    */
    #[test]
    fn test_deliver_copies_for_each_subscription() {
        let topic1 = Topic::new("colors/#", QoSLevel::QoSLevel1).unwrap();
        let topic2 = Topic::new("colors/primary/blue", QoSLevel::QoSLevel0).unwrap();
        let topic3 = Topic::new("colors/+/blue", QoSLevel::QoSLevel0).unwrap();
        let subscribe = Subscribe::new(vec![topic1, topic2, topic3], 123);
        let publish = Publish::new(
            false,
            QoSLevel::QoSLevel1,
            false,
            "colors/primary/blue",
            "#0000FF",
            Some(123),
        )
        .unwrap();
        let handler = super::TopicHandler::new();
        let (sender, receiver) = channel();

        handler.subscribe(&subscribe, "user").unwrap();
        handler.publish(&publish, sender).unwrap();

        let message = receiver.recv().unwrap();
        assert_eq!(message.client_id, "user");
        assert_eq!(message.packet.topic_name(), "colors/primary/blue");

        let message = receiver.recv().unwrap();
        assert_eq!(message.client_id, "user");
        assert_eq!(message.packet.topic_name(), "colors/primary/blue");

        let message = receiver.recv().unwrap();
        assert_eq!(message.client_id, "user");
        assert_eq!(message.packet.topic_name(), "colors/primary/blue");

        assert!(receiver.recv().is_err());
    }

    #[test]
    fn test_unsubscribe_multilevel_stop_sending_messages_to_client() {
        let subscribe = build_subscribe("topic/auto/#");
        let unsubscribe = build_unsubscribe("topic/auto/#");
        let first_publish = build_publish("topic/auto/casa", "unMensaje");
        let second_publish = build_publish("topic/auto/casa", "otroMensaje");
        let handler = super::TopicHandler::new();

        let (sender, receiver) = channel();

        handler.subscribe(&subscribe, "user").unwrap();
        handler.publish(&first_publish, sender.clone()).unwrap();
        handler.unsubscribe(unsubscribe, "user").unwrap();
        handler.publish(&second_publish, sender).unwrap();
        let message = receiver.recv().unwrap();
        assert_eq!(message.client_id, "user");
        assert_eq!(message.packet.topic_name(), "topic/auto/casa");
        // El canal se cerro sin enviar el segundo mensaje
        assert!(receiver.recv().is_err());
    }

    #[test]
    fn test_matches_singlelevel() {
        // name, filter

        assert!(matches_singlelevel("top".to_string(), "top".to_string()));
        assert!(matches_singlelevel(
            "top/sub".to_string(),
            "top/sub".to_string()
        ));
        assert!(matches_singlelevel(
            "+/sub".to_string(),
            "top/sub".to_string()
        ));
        assert!(matches_singlelevel(
            "top/+/leaf".to_string(),
            "top/sub/leaf".to_string()
        ));
        assert!(matches_singlelevel(
            "top/#".to_string(),
            "top/sub/leaf".to_string()
        ));
        assert!(matches_singlelevel(
            "top/+/+/green".to_string(),
            "top/sub/leaf/green".to_string()
        ));
        assert!(matches_singlelevel(
            "top/+/+/#".to_string(),
            "top/sub/leaf/green".to_string()
        ));
        assert!(matches_singlelevel(
            "top/+/+/#".to_string(),
            "top/sub/leaf/green".to_string()
        ));
        assert!(matches_singlelevel(
            "top/+/+/#".to_string(),
            "top/sub/leaf/green/#00FF00".to_string()
        ));
        assert!(matches_singlelevel(
            "top/+//#".to_string(),
            "top/sub//green/#00FF00".to_string()
        ));
        assert!(matches_singlelevel("+".to_string(), "fdelu".to_string()));
    }

    #[test]
    fn test_singlelevel_wildcard_one_subscribe_one_publish() {
        let subscribe = build_subscribe("topic/+/leaf");
        let publish = build_publish("topic/subtopic/leaf", "unMensaje");
        let handler = super::TopicHandler::new();
        let (sender, receiver) = channel();

        handler.subscribe(&subscribe, "user").unwrap();
        handler.publish(&publish, sender).unwrap();

        let message = receiver.recv().unwrap();
        assert_eq!(message.client_id, "user");
        assert_eq!(message.packet.topic_name(), "topic/subtopic/leaf");

        assert!(receiver.recv().is_err());
    }

    #[test]
    fn test_singlelevel_wildcard_complex_subscribe_one_publish() {
        let subscribe = build_subscribe("topic/+/+//leaf");
        let publish = build_publish("topic/subtopic///leaf", "unMensaje");
        let handler = super::TopicHandler::new();
        let (sender, receiver) = channel();

        handler.subscribe(&subscribe, "user").unwrap();
        handler.publish(&publish, sender).unwrap();

        let message = receiver.recv().unwrap();
        assert_eq!(message.client_id, "user");
        assert_eq!(message.packet.topic_name(), "topic/subtopic///leaf");

        assert!(receiver.recv().is_err());
    }

    #[test]
    fn test_singlelevel_wildcard_complex_subscribe_3_publish() {
        let subscribe = build_subscribe("topic/+/+//leaf");
        let publish = build_publish("topic/subtopic///leaf", "unMensaje");
        let handler = super::TopicHandler::new();
        let (sender, receiver) = channel();

        handler.subscribe(&subscribe, "user").unwrap();
        handler.publish(&publish, sender.clone()).unwrap();
        handler.publish(&publish, sender.clone()).unwrap();
        handler.publish(&publish, sender).unwrap();

        let message = receiver.recv().unwrap();
        assert_eq!(message.client_id, "user");
        assert_eq!(message.packet.topic_name(), "topic/subtopic///leaf");
        let message = receiver.recv().unwrap();
        assert_eq!(message.client_id, "user");
        assert_eq!(message.packet.topic_name(), "topic/subtopic///leaf");
        let message = receiver.recv().unwrap();
        assert_eq!(message.client_id, "user");
        assert_eq!(message.packet.topic_name(), "topic/subtopic///leaf");

        assert!(receiver.recv().is_err());
    }

    #[test]
    fn test_wildcards_one_subscribe_one_publish() {
        let subscribe = build_subscribe("topic/+/+//#");
        let publish = build_publish("topic/subtopic///leaf//Orangutan", "unMensaje");
        let handler = super::TopicHandler::new();
        let (sender, receiver) = channel();

        handler.subscribe(&subscribe, "user").unwrap();
        handler.publish(&publish, sender).unwrap();

        let message = receiver.recv().unwrap();
        assert_eq!(message.client_id, "user");
        assert_eq!(
            message.packet.topic_name(),
            "topic/subtopic///leaf//Orangutan"
        );

        assert!(receiver.recv().is_err());
    }

    #[test]
    fn test_wildcards_one_subscribe_3_publish() {
        let subscribe = build_subscribe("topic/+/+//#");
        let publish = build_publish("topic/subtopic///leaf//Orangutan", "unMensaje");
        let handler = super::TopicHandler::new();
        let (sender, receiver) = channel();

        handler.subscribe(&subscribe, "user").unwrap();
        handler.publish(&publish, sender.clone()).unwrap();
        handler.publish(&publish, sender.clone()).unwrap();
        handler.publish(&publish, sender).unwrap();

        let message = receiver.recv().unwrap();
        assert_eq!(message.client_id, "user");
        assert_eq!(
            message.packet.topic_name(),
            "topic/subtopic///leaf//Orangutan"
        );
        let message = receiver.recv().unwrap();
        assert_eq!(message.client_id, "user");
        assert_eq!(
            message.packet.topic_name(),
            "topic/subtopic///leaf//Orangutan"
        );
        let message = receiver.recv().unwrap();
        assert_eq!(message.client_id, "user");
        assert_eq!(
            message.packet.topic_name(),
            "topic/subtopic///leaf//Orangutan"
        );

        assert!(receiver.recv().is_err());
    }

    #[test]
    fn test_unsubscribe_singlelevel_stop_sending_messages_to_client() {
        let subscribe = build_subscribe("topic/+/+//leaf");
        let unsubscribe = build_unsubscribe("topic/+/+//leaf");
        let first_publish = build_publish("topic/subtopic///leaf", "unMensaje");
        let second_publish = build_publish("topic/subtopic///leaf", "otroMensaje");
        let handler = super::TopicHandler::new();

        let (sender, receiver) = channel();

        handler.subscribe(&subscribe, "user").unwrap();
        handler.publish(&first_publish, sender.clone()).unwrap();
        handler.unsubscribe(unsubscribe, "user").unwrap();
        handler.publish(&second_publish, sender).unwrap();
        let message = receiver.recv().unwrap();
        assert_eq!(message.client_id, "user");
        assert_eq!(message.packet.topic_name(), "topic/subtopic///leaf");
        // El canal se cerro sin enviar el segundo mensaje
        assert!(receiver.recv().is_err());
    }

    #[test]
    fn test_unsubscribe_wildcards_stop_sending_messages_to_client() {
        let subscribe = build_subscribe("topic/+/+//#");
        let unsubscribe = build_unsubscribe("topic/+/+//#");
        let first_publish = build_publish("topic/subtopic///leaf//Orangutan", "unMensaje");
        let second_publish = build_publish("topic/subtopic///leaf//Orangutan", "otroMensaje");
        let handler = super::TopicHandler::new();

        let (sender, receiver) = channel();

        handler.subscribe(&subscribe, "user").unwrap();
        handler.publish(&first_publish, sender.clone()).unwrap();
        handler.unsubscribe(unsubscribe, "user").unwrap();
        handler.publish(&second_publish, sender).unwrap();
        let message = receiver.recv().unwrap();
        assert_eq!(message.client_id, "user");
        assert_eq!(
            message.packet.topic_name(),
            "topic/subtopic///leaf//Orangutan"
        );
        // El canal se cerro sin enviar el segundo mensaje
        assert!(receiver.recv().is_err());
    }

    #[test]
    fn test_removed_wildcards_stop_sending_messages_to_client() {
        let subscribe = build_subscribe("topic/+/+//#");
        let publish = build_publish("topic/subtopic///leaf//Orangutan", "unMensaje");
        let handler = super::TopicHandler::new();
        let (sender, receiver) = channel();

        handler.subscribe(&subscribe, "user").unwrap();
        handler.publish(&publish, sender.clone()).unwrap();
        handler.remove_client("user").unwrap();
        handler.publish(&publish, sender.clone()).unwrap();
        handler.publish(&publish, sender).unwrap();

        let message = receiver.recv().unwrap();
        assert_eq!(message.client_id, "user");
        assert_eq!(
            message.packet.topic_name(),
            "topic/subtopic///leaf//Orangutan"
        );

        assert!(receiver.recv().is_err());
    }
    #[test]
    fn test_2_clients_wildcard_subscribed_one_removed() {
        let subscribe = build_subscribe("topic/+/+//#");
        let publish = build_publish("topic/subtopic///leaf//Orangutan", "unMensaje");
        let handler = super::TopicHandler::new();
        let (sender, receiver) = channel();

        handler.subscribe(&subscribe, "user1").unwrap();
        handler.subscribe(&subscribe, "user2").unwrap();

        handler.publish(&publish, sender.clone()).unwrap();

        let message = receiver.recv().unwrap();
        assert_eq!(
            message.packet.topic_name(),
            "topic/subtopic///leaf//Orangutan"
        );
        let message = receiver.recv().unwrap();
        assert_eq!(
            message.packet.topic_name(),
            "topic/subtopic///leaf//Orangutan"
        );

        handler.remove_client("user1").unwrap();

        handler.publish(&publish, sender).unwrap();

        let message = receiver.recv().unwrap();
        assert_eq!(message.client_id, "user2");
        assert_eq!(
            message.packet.topic_name(),
            "topic/subtopic///leaf//Orangutan"
        );

        assert!(receiver.recv().is_err());
    }

    #[test]
    fn test_topic_starting_with_dollar_sign_recieve() {
        let subscribe = build_subscribe("$SYS/info"); // PANICS HERE
        let publish = build_publish("$SYS/info", "ERROR");

        let handler = super::TopicHandler::new();
        let (sender, receiver) = channel();

        handler.subscribe(&subscribe, "admin").unwrap();

        handler.publish(&publish, sender).unwrap();

        let message = receiver.recv().unwrap();
        assert_eq!(message.client_id, "admin");
        assert_eq!(message.packet.topic_name(), "$SYS/info");

        assert!(receiver.recv().is_err());
    }

    #[test]
    fn test_topic_starting_with_dollar_sign_not_recieve_singlelevel_wildcard() {
        let subscribe = build_subscribe("+/info");
        let publish = build_publish("$SYS/info", "ERROR");

        let handler = super::TopicHandler::new();
        let (sender, receiver) = channel();

        handler.subscribe(&subscribe, "admin").unwrap();

        handler.publish(&publish, sender).unwrap();

        assert!(receiver.recv().is_err());
    }

    #[test]
    fn test_topic_starting_with_dollar_sign_not_recieve_multilevel_wildcard() {
        let subscribe = build_subscribe("#");
        let publish = build_publish("$SYS/info", "ERROR");

        let handler = super::TopicHandler::new();
        let (sender, receiver) = channel();

        handler.subscribe(&subscribe, "admin").unwrap();

        handler.publish(&publish, sender).unwrap();

        assert!(receiver.recv().is_err());
    }

    #[test]
    fn test_single_wildcard_only_should_match() {
        let subscribe = build_subscribe("+");
        let publish = build_publish("hola", ":D");

        let handler = super::TopicHandler::new();
        let (sender, receiver) = channel();

        handler.subscribe(&subscribe, "admin").unwrap();

        handler.publish(&publish, sender).unwrap();

        assert_eq!(
            receiver.recv().unwrap().packet.payload(),
            Some(&":D".to_string())
        );
    }

    #[test]
    fn test_single_wildcard_only_should_match_multilevel() {
        let subscribe = build_subscribe("f/+");
        let publish = build_publish("f/hola", ":D");

        let handler = super::TopicHandler::new();
        let (sender, receiver) = channel();

        handler.subscribe(&subscribe, "admin").unwrap();

        handler.publish(&publish, sender).unwrap();

        assert_eq!(
            receiver.recv().unwrap().packet.payload(),
            Some(&":D".to_string())
        );
    }
}<|MERGE_RESOLUTION|>--- conflicted
+++ resolved
@@ -174,10 +174,7 @@
         Self { root: Topic::new() }
     }
 
-<<<<<<< HEAD
-=======
     /// Removes a client and all of its subscriptions
->>>>>>> 29358dc1
     pub fn remove_client(&self, client_id: &str) -> Result<(), TopicHandlerError> {
         remove_client_rec(&self.root, client_id)?;
         Ok(())
