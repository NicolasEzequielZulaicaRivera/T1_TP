--- conflicted
+++ resolved
@@ -1,18 +1,4 @@
-<<<<<<< HEAD
-use crate::config::Config;
-use server::Server;
-use tracing_subscriber::{fmt, prelude::__tracing_subscriber_SubscriberExt, Registry};
-
-mod client;
-mod config;
-mod integration;
-mod server;
-mod server_packets;
-mod session;
-mod topic_handler;
-=======
 use server::init;
->>>>>>> 87e7af9c
 
 fn main() {
     init();
