pub mod connack;
pub mod connect;
pub mod disconnect;
pub mod pingreq;
pub mod pingresp;
pub mod subscribe;
<<<<<<< HEAD
pub mod unsubscribe;
=======
pub mod unsuback;
>>>>>>> 630ed790

pub use connack::Connack;
pub use connect::Connect;
pub use disconnect::Disconnect;
pub use pingreq::PingReq;
pub use pingresp::PingResp;
pub use subscribe::Subscribe;<|MERGE_RESOLUTION|>--- conflicted
+++ resolved
@@ -4,11 +4,8 @@
 pub mod pingreq;
 pub mod pingresp;
 pub mod subscribe;
-<<<<<<< HEAD
 pub mod unsubscribe;
-=======
 pub mod unsuback;
->>>>>>> 630ed790
 
 pub use connack::Connack;
 pub use connect::Connect;
