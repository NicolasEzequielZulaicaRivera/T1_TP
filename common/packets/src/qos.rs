--- conflicted
+++ resolved
@@ -2,12 +2,8 @@
 use serde::{Deserialize, Serialize};
 use std::convert::TryFrom;
 
-<<<<<<< HEAD
 #[derive(Debug, PartialEq, Eq, Clone, Copy, Serialize, Deserialize)]
-=======
-#[derive(Debug, PartialEq, Eq, Clone, Copy)]
 /// Represents the available QoS levels
->>>>>>> 78b80857
 pub enum QoSLevel {
     QoSLevel0,
     QoSLevel1,
