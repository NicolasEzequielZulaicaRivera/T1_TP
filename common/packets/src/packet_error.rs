use std::error::Error;
use std::string::FromUtf8Error;
use std::{fmt, io};

#[derive(Debug, Clone, Copy, PartialEq, Eq)]
/// Represents all kind of errors that could appear on processing any type of packet
pub enum ErrorKind {
    InvalidProtocol,
    InvalidProtocolLevel,
    InvalidFlags,
    InvalidReservedBits,
    ClientDisconnected,
    InvalidQoSLevel,
    InvalidDupFlag,
    InvalidControlPacketType,
    ErrorAtReadingPacket,
    TopicNameMustBeAtLeastOneCharacterLong,
    TopicNameMustNotHaveWildcards,
    InvalidTopicName,
    InvalidReturnCode,
    WouldBlock,
    UnexpectedEof,
    UnacceptableProtocolVersion,
    IdentifierRejected,
    ServerUnavailable,
    BadUserNameOrPassword,
    NotAuthorized,
    Other,
}

#[derive(Debug, PartialEq)]
/// Represents a packet's error. It includes a message and the error's kind
pub struct PacketError {
    msg: String,
    kind: ErrorKind,
}

impl Default for PacketError {
    fn default() -> Self {
        Self::new()
    }
}

#[doc(hidden)]
const DEFAULT_MSG: &str = "Invalid packet encoding";
pub type PacketResult<T> = Result<T, PacketError>;

impl PacketError {
    /// Returns a new PacketError with a default message
    pub fn new() -> PacketError {
        PacketError {
            msg: DEFAULT_MSG.to_string(),
            kind: ErrorKind::Other,
        }
    }

<<<<<<< HEAD
    pub fn new_msg<T: Into<String>>(msg: T) -> PacketError {
=======
    /// Returns a new PacketError with the given message
    pub fn new_msg(msg: &str) -> PacketError {
>>>>>>> 78b80857
        PacketError {
            msg: msg.into(),
            kind: ErrorKind::Other,
        }
    }

<<<<<<< HEAD
    pub fn new_kind<T: Into<String>>(msg: T, kind: ErrorKind) -> PacketError {
=======
    /// Returns a new PacketError with the given message and the given kind
    pub fn new_kind(msg: &str, kind: ErrorKind) -> PacketError {
>>>>>>> 78b80857
        PacketError {
            msg: msg.into(),
            kind,
        }
    }

    /// Returns the kind of the PacketError
    pub fn kind(&self) -> ErrorKind {
        self.kind
    }
}

impl fmt::Display for PacketError {
    fn fmt(&self, f: &mut fmt::Formatter) -> fmt::Result {
        write!(f, "{}", self.msg)
    }
}

impl Error for PacketError {
    fn description(&self) -> &str {
        &self.msg
    }
}

impl From<io::Error> for PacketError {
    fn from(error: io::Error) -> Self {
        match error.kind() {
            io::ErrorKind::UnexpectedEof
            | io::ErrorKind::BrokenPipe
            | io::ErrorKind::NotConnected => {
                PacketError::new_kind(&error.to_string(), ErrorKind::UnexpectedEof)
            }
            io::ErrorKind::WouldBlock => {
                PacketError::new_kind(&error.to_string(), ErrorKind::WouldBlock)
            }
            _ => PacketError::new_msg(format!("{:?}", error)),
        }
    }
}

impl From<FromUtf8Error> for PacketError {
    fn from(error: FromUtf8Error) -> Self {
        PacketError::new_kind(&error.to_string(), ErrorKind::ErrorAtReadingPacket)
    }
}

impl From<PacketError> for String {
    fn from(error: PacketError) -> Self {
        error.to_string()
    }
}<|MERGE_RESOLUTION|>--- conflicted
+++ resolved
@@ -54,24 +54,15 @@
         }
     }
 
-<<<<<<< HEAD
+    /// Returns a new PacketError with the given message
     pub fn new_msg<T: Into<String>>(msg: T) -> PacketError {
-=======
-    /// Returns a new PacketError with the given message
-    pub fn new_msg(msg: &str) -> PacketError {
->>>>>>> 78b80857
         PacketError {
             msg: msg.into(),
             kind: ErrorKind::Other,
         }
     }
-
-<<<<<<< HEAD
+    /// Returns a new PacketError with the given message and the given kind
     pub fn new_kind<T: Into<String>>(msg: T, kind: ErrorKind) -> PacketError {
-=======
-    /// Returns a new PacketError with the given message and the given kind
-    pub fn new_kind(msg: &str, kind: ErrorKind) -> PacketError {
->>>>>>> 78b80857
         PacketError {
             msg: msg.into(),
             kind,
