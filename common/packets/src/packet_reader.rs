--- conflicted
+++ resolved
@@ -5,11 +5,8 @@
     io::{self, Cursor, Read},
 };
 
-<<<<<<< HEAD
-#[derive(Debug, PartialEq, Eq, Clone)]
-=======
+
 #[derive(Debug, PartialEq, Eq, Clone, Copy)]
->>>>>>> 96295440
 pub enum QoSLevel {
     QoSLevel0,
     QoSLevel1,
