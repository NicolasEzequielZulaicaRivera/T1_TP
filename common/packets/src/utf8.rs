--- conflicted
+++ resolved
@@ -4,11 +4,7 @@
 
 use crate::packet_reader::PacketError;
 
-<<<<<<< HEAD
 #[derive(Debug)]
-=======
-/// Field struct represents a UTF-8 encoded strings
->>>>>>> 58ef3895
 pub struct Field {
     pub value: String,
 }
