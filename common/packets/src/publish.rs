--- conflicted
+++ resolved
@@ -1,9 +1,4 @@
-<<<<<<< HEAD
-#![allow(unused)]
-use crate::packet_reader::{self, RemainingLength};
-=======
 use crate::packet_reader::{self, QoSLevel, RemainingLength};
->>>>>>> 7fa33ff0
 use crate::packet_reader::{ErrorKind, PacketError};
 use crate::utf8::{self, Field};
 use std::io::Read;
@@ -22,17 +17,8 @@
 const SINGLE_LEVEL_WILDCARD: char = '+';
 #[doc(hidden)]
 const MULTI_LEVEL_WILDCARD: char = '#';
-<<<<<<< HEAD
-
-#[derive(Debug, PartialEq, Clone)]
-pub enum QoSLevel {
-    QoSLevel0,
-    QoSLevel1,
-}
-=======
 #[doc(hidden)]
 const MSG_INVALID_PACKET_ID: &str = "Packet identifier must be greater than zero";
->>>>>>> 7fa33ff0
 
 #[derive(Debug, PartialEq, Clone)]
 pub enum RetainFlag {
@@ -132,22 +118,6 @@
     ///  let result = Publish::read_from(&mut stream, control_byte).unwrap();
     ///  assert_eq!(expected, result);
     /// ```
-<<<<<<< HEAD
-    pub fn read_from(
-        stream: &mut impl Read,
-        first_byte_buffer: &[u8; 1],
-    ) -> Result<Publish, PacketError> {
-        let retain_flag = Publish::verify_retain_flag(first_byte_buffer);
-        let qos_level = Publish::verify_qos_level_flag(first_byte_buffer)?;
-        let dup_flag = Publish::verify_dup_flag(first_byte_buffer, &qos_level)?;
-        Publish::verify_control_packet_type(first_byte_buffer)?;
-        let mut remaining_bytes = packet_reader::read_packet_bytes(stream)?;
-        let topic_name = Publish::verify_topic_name(&mut remaining_bytes)?;
-        let packet_id = Publish::verify_packet_id(&mut remaining_bytes, &qos_level);
-        let mut buffer_prueba = vec![];
-        remaining_bytes.read_to_end(&mut buffer_prueba);
-        let payload = String::from_utf8(buffer_prueba).unwrap();
-=======
     pub fn read_from(stream: &mut impl Read, control_byte: u8) -> Result<Publish, PacketError> {
         let retain_flag = Self::verify_retain_flag(&control_byte);
         let qos_level = Self::verify_qos_level_flag(&control_byte)?;
@@ -157,7 +127,6 @@
         let topic_name = Self::verify_topic_name(&mut remaining_bytes)?;
         let packet_id = Self::verify_packet_id(&mut remaining_bytes, &qos_level)?;
         let payload = Self::read_payload(&mut remaining_bytes);
->>>>>>> 7fa33ff0
 
         Ok(Self {
             packet_id,
@@ -337,15 +306,11 @@
 #[cfg(test)]
 mod tests {
     use crate::packet_reader::{ErrorKind, PacketError};
-<<<<<<< HEAD
-    use crate::publish::{DupFlag, Publish, PublishError, QoSLevel, RetainFlag};
-=======
     use crate::publish::{
         DupFlag, Publish, QoSLevel, RetainFlag, MSG_DUP_FLAG_1_WITH_QOS_LEVEL_0,
         MSG_INVALID_PACKET_ID, MSG_PACKET_TYPE_PUBLISH, MSG_TOPIC_NAME_ONE_CHAR,
         MSG_TOPIC_WILDCARDS,
     };
->>>>>>> 7fa33ff0
     use crate::utf8::Field;
     use std::io::Cursor;
     use std::vec;
@@ -355,17 +320,9 @@
         let control_byte = 0b111000u8;
         let dummy: Vec<u8> = vec![0b111000];
         let mut stream = Cursor::new(dummy);
-<<<<<<< HEAD
-        let expected_error = PacketError::new_kind(
-            "It can not be dup flag 1 with QoS level 0",
-            ErrorKind::InvalidDupFlag,
-        );
-        let result = Publish::read_from(&mut stream, &first_byte_buffer).unwrap_err();
-=======
         let expected_error =
             PacketError::new_kind(MSG_DUP_FLAG_1_WITH_QOS_LEVEL_0, ErrorKind::InvalidDupFlag);
         let result = Publish::read_from(&mut stream, control_byte).unwrap_err();
->>>>>>> 7fa33ff0
         assert_eq!(result, expected_error);
     }
 
@@ -394,17 +351,9 @@
         let control_byte = 0b100000u8;
         let dummy: Vec<u8> = vec![0b100000];
         let mut stream = Cursor::new(dummy);
-<<<<<<< HEAD
-        let expected_error = PacketError::new_kind(
-            "Packet type must be 3 for a Publish packet",
-            ErrorKind::InvalidControlPacketType,
-        );
-        let result = Publish::read_from(&mut stream, &first_byte_buffer).unwrap_err();
-=======
         let expected_error =
             PacketError::new_kind(MSG_PACKET_TYPE_PUBLISH, ErrorKind::InvalidControlPacketType);
         let result = Publish::read_from(&mut stream, control_byte).unwrap_err();
->>>>>>> 7fa33ff0
         assert_eq!(result, expected_error);
     }
 
@@ -530,8 +479,6 @@
         let result = Publish::read_from(&mut stream, control_byte).unwrap_err();
         assert_eq!(expected_error, result);
     }
-<<<<<<< HEAD
-=======
     #[test]
     fn test_topic_name_can_not_have_wildcards() {
         let control_byte = 0b110000u8; // primer byte con los flags con QoS level 0;
@@ -572,5 +519,4 @@
         let result = Publish::read_from(&mut stream, control_byte).unwrap_err();
         assert_eq!(expected_error, result);
     }
->>>>>>> 7fa33ff0
 }