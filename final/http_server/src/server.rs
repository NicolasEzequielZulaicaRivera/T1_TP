--- conflicted
+++ resolved
@@ -5,7 +5,7 @@
     net::{TcpListener, TcpStream},
     sync::{mpsc::Receiver, Arc, Mutex},
 };
-use tracing::{debug, info, instrument};
+use tracing::{debug, info, instrument, error};
 
 use crate::{html, http_response};
 
@@ -24,14 +24,10 @@
         }
     }
 
-<<<<<<< HEAD
     #[instrument(skip(self, receiver) fields(ip = %self.config.server, port = %self.config.port))]
-    pub fn run(self: Arc<Self>, receiver: Receiver<String>) {
+    pub fn run(self: Arc<Self>, receiver: Receiver<String>) -> ServerResult<()> {
         info!("Iniciando servidor");
 
-=======
-    pub fn run(self: Arc<Self>, receiver: Receiver<String>) -> ServerResult<()> {
->>>>>>> 2b056443
         let server = self.clone();
 
         let _connection_listener = std::thread::spawn(move || {
@@ -41,38 +37,20 @@
         });
 
         let _message_listener = std::thread::spawn(move || {
-<<<<<<< HEAD
-            self.handle_messages(receiver);
-=======
             if let Err(e) = self.handle_messages(receiver) {
-                println!("Error interno: {}", e);
+                error!("Error interno: {}", e);
             }
->>>>>>> 2b056443
         });
 
         Ok(())
     }
 
-<<<<<<< HEAD
     #[instrument(skip(self) fields(ip = %self.config.server, port = %self.config.port))]
-    fn handle_connections(self: Arc<Self>) {
+    fn handle_connections(self: Arc<Self>) -> ServerResult<()> {
         let listener =
             TcpListener::bind(&format!("{}:{}", self.config.server, self.config.port)).unwrap();
 
         info!("Escuchando conexiones");
-
-        for stream in listener.incoming() {
-            let stream = stream.unwrap();
-            debug!("Nueva conexion: {}", stream.peer_addr().unwrap());
-            self.connections.lock().unwrap().push(stream);
-=======
-    fn handle_connections(self: Arc<Self>) -> ServerResult<()> {
-        let listener = TcpListener::bind(&format!("{}:{}", self.config.server, self.config.port))?;
-
-        println!(
-            "_________\n\nListening on {}:{}\n_________",
-            self.config.server, self.config.port
-        );
 
         let mut connections = self
             .connections
@@ -80,8 +58,8 @@
             .map_err(|_| "Error inesperado: No se pudo obtener un lock")?;
 
         for stream in listener.incoming().collect::<Result<Vec<TcpStream>, _>>()? {
+            debug!("Nueva conexion: {}", stream.peer_addr().unwrap());
             connections.push(stream);
->>>>>>> 2b056443
         }
 
         Ok(())
@@ -106,12 +84,8 @@
         }
     }
 
-<<<<<<< HEAD
     #[instrument(skip(stream))]
-    fn post_message(mut stream: TcpStream, message: &str) {
-=======
     fn post_message(mut stream: TcpStream, message: &str) -> ServerResult<()> {
->>>>>>> 2b056443
         let mut buffer = [0; 1024];
         debug!("Posteando mensaje");
 
