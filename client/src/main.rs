mod client;
mod connack;
mod connect;
<<<<<<< HEAD
mod controller;
=======
mod disconnect;
>>>>>>> 7fa33ff0
mod publish;
mod subscribe;
use crate::controller::Controller;
use gtk::Builder;
use gtk::{
    prelude::{ApplicationExt, ApplicationExtManual, BuilderExtManual, GtkWindowExt, WidgetExt},
    Application, Window,
};

fn main() {
    let app = Application::builder()
        .application_id("ar.uba.fi.rostovfc.mqtt")
        .build();

    let glade_src = include_str!("mqtt.glade");
    app.connect_activate(move |app| {
        // We create the main window.
        let builder = Builder::from_string(glade_src);
        let win: Window = builder.object("main_window").unwrap();
        win.set_application(Some(app));
        win.set_default_width(320);
        win.set_default_height(200);
        win.set_title("MQTT Client");

        // Don't forget to make all widgets visible.
        win.show_all();

        Controller::new(builder);
    });

    app.run();
}

/*
fn do_something(client :&mut Client) {
    // create subscribe packet
    let subscribe_packet = Subscribe::new(
        vec![
            Topic::new("topic", QoSLevel::QoSLevel0).unwrap(),
            Topic::new("topic/sub", QoSLevel::QoSLevel1).unwrap(),
        ],
        1,
    );

    // create publish packet
    let publish_packet = Publish::new(
        false,
        QoSLevel::QoSLevel1,
        false,
        "topic",
        "message",
        Some(2),
    )
    .unwrap();

    client.subscribe(subscribe_packet).unwrap();

    client.publish(publish_packet).unwrap();
}
 */<|MERGE_RESOLUTION|>--- conflicted
+++ resolved
@@ -1,11 +1,8 @@
 mod client;
 mod connack;
 mod connect;
-<<<<<<< HEAD
 mod controller;
-=======
 mod disconnect;
->>>>>>> 7fa33ff0
 mod publish;
 mod subscribe;
 use crate::controller::Controller;
