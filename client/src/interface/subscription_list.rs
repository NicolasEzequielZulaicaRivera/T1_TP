use std::collections::HashMap;

use gtk::{
    prelude::{ButtonExt, ContainerExt, EntryExt, WidgetExt},
    Box, Button, Entry, IconSize, Label, ListBox, Orientation, Widget,
};
use packets::{qos::QoSLevel, topic_filter::TopicFilter};

pub struct SubscriptionList {
    list: ListBox,
    unsub_entry: Entry,
    subs: HashMap<String, Box>,
}

impl SubscriptionList {
    /// Creates a new SubsList given a ListBox and a Entry
    pub fn new(list: ListBox, unsub_entry: Entry) -> Self {
        Self {
            list,
            unsub_entry,
            subs: HashMap::new(),
        }
    }

    /// Removes the given topic from the SubsList and updates the view accordingly
    pub fn remove_sub(&mut self, topic: &str) {
        if let Some(box_) = self.subs.remove(topic) {
            let row: Widget = box_.parent().unwrap();
            self.list.remove(&row);
            self.list.show_all();
        }
    }

    /// Removes the given topics from the SubsList and updates the view accordingly
<<<<<<< HEAD
    pub fn remove_subs(&mut self, topics: &[Topic]) {
=======
    pub fn remove_subs(&mut self, topics: &[TopicFilter]) {
>>>>>>> 1a484d66
        for topic in topics {
            self.remove_sub(topic.name());
        }
    }

    /// Adds the given topics to the SubsList and updates the view accordingly
<<<<<<< HEAD
    pub fn add_subs(&mut self, topics: &[Topic]) {
=======
    pub fn add_subs(&mut self, topics: &[TopicFilter]) {
>>>>>>> 1a484d66
        for topic in topics {
            self.add_sub(topic.name(), topic.qos());
        }
    }

    /// Adds the given topic to the SubsList and updates the view accordingly
    pub fn add_sub(&mut self, topic: &str, qos: QoSLevel) {
        self.remove_sub(topic);
        let box_ = self.create_sub_box(topic, qos);
        self.list.add(&box_);
        self.list.show_all();
        self.subs.insert(topic.to_string(), box_);
    }

    #[doc(hidden)]
    fn create_sub_box(&self, topic: &str, qos: QoSLevel) -> Box {
        let outer_box = Box::new(Orientation::Horizontal, 5);
        outer_box.add(&Label::new(Some(&format!("[QoS {}]", qos as u8))));
        outer_box.add(&Label::new(Some(topic)));

        // ADD UNSUB BUTTON
        let _topic = topic.to_string();
        let button = Button::from_icon_name(Some("gtk-go-up"), IconSize::Button);
        let entry = self.unsub_entry.clone();
        button.connect_clicked(move |_| {
            entry.set_text(&_topic);
        });

        outer_box.add(&button);

        outer_box
    }
}<|MERGE_RESOLUTION|>--- conflicted
+++ resolved
@@ -32,22 +32,14 @@
     }
 
     /// Removes the given topics from the SubsList and updates the view accordingly
-<<<<<<< HEAD
-    pub fn remove_subs(&mut self, topics: &[Topic]) {
-=======
     pub fn remove_subs(&mut self, topics: &[TopicFilter]) {
->>>>>>> 1a484d66
         for topic in topics {
             self.remove_sub(topic.name());
         }
     }
 
     /// Adds the given topics to the SubsList and updates the view accordingly
-<<<<<<< HEAD
-    pub fn add_subs(&mut self, topics: &[Topic]) {
-=======
     pub fn add_subs(&mut self, topics: &[TopicFilter]) {
->>>>>>> 1a484d66
         for topic in topics {
             self.add_sub(topic.name(), topic.qos());
         }
