#![allow(unused)]
use packets::packet_reader::{ErrorKind, PacketError};
use std::io::Read;
use std::result::Result;

#[derive(Debug, PartialEq)]
/// Client-side Connack packet structure
pub struct Connack {
    session_present: u8,
    return_code: u8,
}

#[doc(hidden)]
const CONNACK_CONTROL_TYPE: u8 = 0b10;
#[doc(hidden)]
const CONNACK_RESERVED_BITS: u8 = 0;
#[doc(hidden)]
const CONNACK_FIXED_REMAINING_LENGTH: u8 = 0b10;
#[doc(hidden)]
const CONNACK_UNACCEPTABLE_PROTOCOL: u8 = 1;
#[doc(hidden)]
const CONNACK_IDENTIFIER_REJECTED: u8 = 2;
#[doc(hidden)]
const CONNACK_SERVER_UNAVAILABLE: u8 = 3;
#[doc(hidden)]
const CONNACK_BAD_USER_NAME_OR_PASSWORD: u8 = 4;
#[doc(hidden)]
const CONNACK_NOT_AUTHORIZED: u8 = 5;

#[doc(hidden)]
const MSG_INVALID_RESERVED_BITS: &str = "Reserved bits are not equal to 0";
#[doc(hidden)]
const MSG_PACKET_TYPE_CONNACK: &str = "Packet type must be 2 for a Connack packet";
#[doc(hidden)]
const MSG_INVALID_REMAINING_LENGTH: &str =
    "Remaining length does not follow MQTT v3.1.1 protocol for a Connack packet";
#[doc(hidden)]
const MSG_INVALID_SESSION_PRESENT_FLAG: &str =
    "Session flag does not follow MQTT v3.1.1 protocol for a Connack packet";
#[doc(hidden)]
const MSG_UNACCEPTABLE_PROTOCOL_VERSION: &str =
    "The server does not support the level of the MQTT protocol requested by the Client";
#[doc(hidden)]
const MSG_IDENTIFIER_REJECTED: &str =
    "The Client identifier is correct UTF-8 but not allowed by the Server";
#[doc(hidden)]
const MSG_SERVER_UNAVAILABLE: &str =
    "The Network connection has been made but the MQTT service is unavailable";
const MSG_BAD_USER_NAME_OR_PASSWORD: &str = "The data in the user name or password is malformed";
#[doc(hidden)]
const MSG_NOT_AUTHORIZED: &str = "The Client is not authorized to connect";

impl Connack {
    /// Return a Connack with valid state from a stream of bytes
    ///
    /// # Arguments
    ///
    /// * `stream`: &mut impl Read
    ///
    /// returns: Result<Connack, ConnackError>
    ///
    /// # Examples
    ///
    /// ```
    /// let v: Vec<u8> = vec![0b100000, 0b10, 0b1, 0b0];
    /// let mut stream = Cursor::new(v);
    /// let result = Connack::read_from(&mut stream)?;
    /// let connack_expected = Connack { session_present: 1, return_code: 0, };
    /// assert_eq!(result, connack_expected);
    /// ```
    /// # Errors
    /// This function returns a Packet error if:
    /// - the stream's bytes doesn't follow MQTT v3.1.1 protocol
    /// - return_code is not 0
    ///
<<<<<<< HEAD
    /// If return_code is not 0, this function returns a specific ConnackError
    pub fn read_from(stream: &mut impl Read, control_byte: u8) -> Result<Connack, ConnackError> {
=======
    pub fn read_from(stream: &mut impl Read) -> Result<Connack, PacketError> {
>>>>>>> 5744b4da
        let buffer = [0u8; 1];
        Connack::verify_first_byte_control_packet(control_byte)?;
        Connack::verify_remaining_length(buffer, stream)?;
        let session_present = Connack::verify_session_present_flag(buffer, stream)?;
        let return_code = Connack::verify_return_code(buffer, stream)?;
        Ok(Self {
            return_code,
            session_present,
        })
    }

    #[doc(hidden)]
<<<<<<< HEAD
    fn verify_first_byte_control_packet(control_byte: u8) -> Result<(), ConnackError> {
        if control_byte != CONNACK_FIXED_FIRST_BYTE {
            Err(ConnackError::WrongEncoding(
                "First byte doesn't follow MQTT 3.1.1 protocol".to_string(),
            ))
        } else {
            Ok(())
=======
    fn verify_first_byte_control_packet(
        mut buffer: [u8; 1],
        stream: &mut impl Read,
    ) -> Result<(), PacketError> {
        stream.read_exact(&mut buffer);
        let first_byte = buffer[0];
        let reserved_bits = first_byte & 0b1111;
        if reserved_bits != CONNACK_RESERVED_BITS {
            return Err(PacketError::new_kind(
                MSG_INVALID_RESERVED_BITS,
                ErrorKind::InvalidReservedBits,
            ));
>>>>>>> 5744b4da
        }
        let control_type = (first_byte & 0b11110000) >> 4;
        if control_type != CONNACK_CONTROL_TYPE {
            return Err(PacketError::new_kind(
                MSG_PACKET_TYPE_CONNACK,
                ErrorKind::InvalidControlPacketType,
            ));
        }
        Ok(())
    }

    #[doc(hidden)]
    fn verify_remaining_length(
        mut buffer: [u8; 1],
        stream: &mut impl Read,
    ) -> Result<(), PacketError> {
        stream.read_exact(&mut buffer);
        let remaining_length = buffer[0];
        if remaining_length != CONNACK_FIXED_REMAINING_LENGTH {
            return Err(PacketError::new_kind(
                MSG_INVALID_REMAINING_LENGTH,
                ErrorKind::InvalidProtocol,
            ));
        }
        Ok(())
    }

    #[doc(hidden)]
    fn verify_session_present_flag(
        mut buffer: [u8; 1],
        stream: &mut impl Read,
    ) -> Result<u8, PacketError> {
        stream.read_exact(&mut buffer);
        let session_present = buffer[0];
        if session_present != 1 && session_present != 0 {
            return Err(PacketError::new_kind(
                MSG_INVALID_SESSION_PRESENT_FLAG,
                ErrorKind::InvalidProtocol,
            ));
        }
        Ok(session_present)
    }

    #[doc(hidden)]
    fn verify_return_code(mut buffer: [u8; 1], stream: &mut impl Read) -> Result<u8, PacketError> {
        stream.read_exact(&mut buffer);
        let return_code = buffer[0];
        match return_code {
            CONNACK_UNACCEPTABLE_PROTOCOL => Err(PacketError::new_kind(
                MSG_UNACCEPTABLE_PROTOCOL_VERSION,
                ErrorKind::UnacceptableProtocolVersion,
            )),
            CONNACK_IDENTIFIER_REJECTED => Err(PacketError::new_kind(
                MSG_IDENTIFIER_REJECTED,
                ErrorKind::IdentifierRejected,
            )),
            CONNACK_SERVER_UNAVAILABLE => Err(PacketError::new_kind(
                MSG_SERVER_UNAVAILABLE,
                ErrorKind::ServerUnavailable,
            )),
            CONNACK_BAD_USER_NAME_OR_PASSWORD => Err(PacketError::new_kind(
                MSG_BAD_USER_NAME_OR_PASSWORD,
                ErrorKind::BadUserNameOrPassword,
            )),
            CONNACK_NOT_AUTHORIZED => Err(PacketError::new_kind(
                MSG_NOT_AUTHORIZED,
                ErrorKind::NotAuthorized,
            )),
            _ => Ok(0),
        }
    }
}

#[cfg(test)]
mod tests {
    use super::*;
    use std::io::Cursor;

    #[test]
<<<<<<< HEAD
    fn test_should_raise_wrong_encoding_error_at_first_byte() {
        let v: Vec<u8> = vec![1, 2, 3];
        let mut stream = Cursor::new(v);
        let result = Connack::read_from(&mut stream, 143).unwrap_err();
        assert_eq!(
            result,
            ConnackError::WrongEncoding(
                "First byte doesn't follow MQTT 3.1.1 protocol".to_string()
            )
        );
=======
    fn test_reserved_bits_at_1_should_raise_invalid_reserved_bits_error() {
        let v: Vec<u8> = vec![0b10010001];
        let mut stream = Cursor::new(v);
        let result = Connack::read_from(&mut stream).unwrap_err();
        let expected_error =
            PacketError::new_kind(MSG_INVALID_RESERVED_BITS, ErrorKind::InvalidReservedBits);
        assert_eq!(result, expected_error);
>>>>>>> 5744b4da
    }

    #[test]
    fn test_control_packet_type_other_than_2_should_raise_invalid_control_packet_type_error() {
        let v: Vec<u8> = vec![0b110000];
        let mut stream = Cursor::new(v);
<<<<<<< HEAD
        let result = Connack::read_from(&mut stream, 32).unwrap_err();
        assert_eq!(
            result,
            ConnackError::WrongEncoding(
                "Remaining length doesn't follow MQTT 3.1.1 protocol".to_string()
            )
        );
=======
        let result = Connack::read_from(&mut stream).unwrap_err();
        let expected_error =
            PacketError::new_kind(MSG_PACKET_TYPE_CONNACK, ErrorKind::InvalidControlPacketType);
        assert_eq!(result, expected_error);
>>>>>>> 5744b4da
    }

    #[test]
    fn test_should_raise_wrong_encoding_error_at_remaining_length() {
<<<<<<< HEAD
        let v: Vec<u8> = vec![3];
        let mut stream = Cursor::new(v);
        let result = Connack::read_from(&mut stream, 32).unwrap_err();
        assert_eq!(
            result,
            ConnackError::WrongEncoding(
                "Remaining length doesn't follow MQTT 3.1.1 protocol".to_string()
            )
        );
    }

    #[test]
    fn test_should_raise_wrong_encoding_error_at_unknown_connack_flag() {
        let v: Vec<u8> = vec![2, 3];
        let mut stream = Cursor::new(v);
        let result = Connack::read_from(&mut stream, 32).unwrap_err();
        let error_expected = ConnackError::WrongEncoding(
            "Unknown session present flag for MQTT 3.1.1 protocol".to_string(),
        );
        assert_eq!(result, error_expected);
=======
        let v: Vec<u8> = vec![0b100000, 0b11]; // first byte + remaining length = 3
        let mut stream = Cursor::new(v);
        let result = Connack::read_from(&mut stream).unwrap_err();
        let expected_error =
            PacketError::new_kind(MSG_INVALID_REMAINING_LENGTH, ErrorKind::InvalidProtocol);
        assert_eq!(result, expected_error);
    }

    #[test]
    fn test_should_raise_wrong_encoding_error_at_unknown_session_present_flag() {
        let v: Vec<u8> = vec![0b100000, 0b10, 3]; // first byte + remaining length + session present flag
        let mut stream = Cursor::new(v);
        let result = Connack::read_from(&mut stream).unwrap_err();
        let expected_error =
            PacketError::new_kind(MSG_INVALID_SESSION_PRESENT_FLAG, ErrorKind::InvalidProtocol);
        assert_eq!(result, expected_error);
>>>>>>> 5744b4da
    }

    #[test]
    fn test_return_code_1_should_raise_unacceptable_protocol_version_error() {
<<<<<<< HEAD
        let v: Vec<u8> = vec![2, 0, 1];
        let mut stream = Cursor::new(v);
        let result = Connack::read_from(&mut stream, 32).unwrap_err();
        let error_expected = ConnackError::UnacceptableProtocolVersion;
=======
        let v: Vec<u8> = vec![0b100000, 0b10, 0b0, 0b01];
        let mut stream = Cursor::new(v);
        let result = Connack::read_from(&mut stream).unwrap_err();
        let error_expected = PacketError::new_kind(
            MSG_UNACCEPTABLE_PROTOCOL_VERSION,
            ErrorKind::UnacceptableProtocolVersion,
        );
>>>>>>> 5744b4da
        assert_eq!(result, error_expected);
    }

    #[test]
    fn test_return_code_2_should_raise_identifier_rejected_error() {
<<<<<<< HEAD
        let v: Vec<u8> = vec![2, 1, 2];
        let mut stream = Cursor::new(v);
        let result = Connack::read_from(&mut stream, 32).unwrap_err();
        let error_expected = ConnackError::IdentifierRejected;
=======
        let v: Vec<u8> = vec![0b100000, 0b10, 0b0, 0b10];
        let mut stream = Cursor::new(v);
        let result = Connack::read_from(&mut stream).unwrap_err();
        let error_expected =
            PacketError::new_kind(MSG_IDENTIFIER_REJECTED, ErrorKind::IdentifierRejected);
>>>>>>> 5744b4da
        assert_eq!(result, error_expected);
    }

    #[test]
    fn test_return_code_3_should_raise_server_unavailable_error() {
<<<<<<< HEAD
        let v: Vec<u8> = vec![2, 1, 3];
        let mut stream = Cursor::new(v);
        let result = Connack::read_from(&mut stream, 32).unwrap_err();
        let error_expected = ConnackError::ServerUnavailable;
=======
        let v: Vec<u8> = vec![0b100000, 0b10, 0b0, 0b11];
        let mut stream = Cursor::new(v);
        let result = Connack::read_from(&mut stream).unwrap_err();
        let error_expected =
            PacketError::new_kind(MSG_SERVER_UNAVAILABLE, ErrorKind::ServerUnavailable);
>>>>>>> 5744b4da
        assert_eq!(result, error_expected);
    }

    #[test]
    fn test_return_code_4_should_raise_bad_username_or_password_error() {
<<<<<<< HEAD
        let v: Vec<u8> = vec![2, 1, 4];
        let mut stream = Cursor::new(v);
        let result = Connack::read_from(&mut stream, 32).unwrap_err();
        let error_expected = ConnackError::BadUserNameOrPassword;
=======
        let v: Vec<u8> = vec![0b100000, 0b10, 0b0, 0b100];
        let mut stream = Cursor::new(v);
        let result = Connack::read_from(&mut stream).unwrap_err();
        let error_expected = PacketError::new_kind(
            MSG_BAD_USER_NAME_OR_PASSWORD,
            ErrorKind::BadUserNameOrPassword,
        );
>>>>>>> 5744b4da
        assert_eq!(result, error_expected);
    }

    #[test]
    fn test_return_code_5_should_raise_not_authorized_error() {
<<<<<<< HEAD
        let v: Vec<u8> = vec![2, 1, 5];
        let mut stream = Cursor::new(v);
        let result = Connack::read_from(&mut stream, 32).unwrap_err();
        let error_expected = ConnackError::NotAuthorized;
=======
        let v: Vec<u8> = vec![0b100000, 0b10, 0b0, 0b101];
        let mut stream = Cursor::new(v);
        let result = Connack::read_from(&mut stream).unwrap_err();
        let error_expected = PacketError::new_kind(MSG_NOT_AUTHORIZED, ErrorKind::NotAuthorized);
>>>>>>> 5744b4da
        assert_eq!(result, error_expected);
    }

    #[test]
<<<<<<< HEAD
    fn test_should_return_valid_connack_packet_with_session_present_0_and_return_code_0(
    ) -> Result<(), ConnackError> {
        let v: Vec<u8> = vec![2, 0, 0];
        let mut stream = Cursor::new(v);
        let result = Connack::read_from(&mut stream, 32)?;
=======
    fn test_should_return_valid_connack_packet_with_session_present_0_and_return_code_0() {
        let v: Vec<u8> = vec![0b100000, 0b10, 0b0, 0b0];
        let mut stream = Cursor::new(v);
        let result = Connack::read_from(&mut stream).unwrap();
>>>>>>> 5744b4da
        let connack_expected = Connack {
            session_present: 0,
            return_code: 0,
        };
        assert_eq!(result, connack_expected);
    }

    #[test]
<<<<<<< HEAD
    fn test_should_return_valid_connack_packet_with_session_present_1_and_return_code_0(
    ) -> Result<(), ConnackError> {
        let v: Vec<u8> = vec![2, 1, 0];
        let mut stream = Cursor::new(v);
        let result = Connack::read_from(&mut stream, 32)?;
=======
    fn test_should_return_valid_connack_packet_with_session_present_1_and_return_code_0() {
        let v: Vec<u8> = vec![32, 2, 1, 0];
        let mut stream = Cursor::new(v);
        let result = Connack::read_from(&mut stream).unwrap();
>>>>>>> 5744b4da
        let connack_expected = Connack {
            session_present: 1,
            return_code: 0,
        };
        assert_eq!(result, connack_expected);
    }
}<|MERGE_RESOLUTION|>--- conflicted
+++ resolved
@@ -73,12 +73,9 @@
     /// - the stream's bytes doesn't follow MQTT v3.1.1 protocol
     /// - return_code is not 0
     ///
-<<<<<<< HEAD
+
     /// If return_code is not 0, this function returns a specific ConnackError
-    pub fn read_from(stream: &mut impl Read, control_byte: u8) -> Result<Connack, ConnackError> {
-=======
-    pub fn read_from(stream: &mut impl Read) -> Result<Connack, PacketError> {
->>>>>>> 5744b4da
+    pub fn read_from(stream: &mut impl Read, control_byte: u8) -> Result<Connack, PacketError> {
         let buffer = [0u8; 1];
         Connack::verify_first_byte_control_packet(control_byte)?;
         Connack::verify_remaining_length(buffer, stream)?;
@@ -91,28 +88,13 @@
     }
 
     #[doc(hidden)]
-<<<<<<< HEAD
-    fn verify_first_byte_control_packet(control_byte: u8) -> Result<(), ConnackError> {
-        if control_byte != CONNACK_FIXED_FIRST_BYTE {
-            Err(ConnackError::WrongEncoding(
-                "First byte doesn't follow MQTT 3.1.1 protocol".to_string(),
-            ))
-        } else {
-            Ok(())
-=======
-    fn verify_first_byte_control_packet(
-        mut buffer: [u8; 1],
-        stream: &mut impl Read,
-    ) -> Result<(), PacketError> {
-        stream.read_exact(&mut buffer);
-        let first_byte = buffer[0];
+    fn verify_first_byte_control_packet(first_byte: u8) -> Result<(), PacketError> {
         let reserved_bits = first_byte & 0b1111;
         if reserved_bits != CONNACK_RESERVED_BITS {
             return Err(PacketError::new_kind(
                 MSG_INVALID_RESERVED_BITS,
                 ErrorKind::InvalidReservedBits,
             ));
->>>>>>> 5744b4da
         }
         let control_type = (first_byte & 0b11110000) >> 4;
         if control_type != CONNACK_CONTROL_TYPE {
@@ -190,218 +172,124 @@
 mod tests {
     use super::*;
     use std::io::Cursor;
-
-    #[test]
-<<<<<<< HEAD
-    fn test_should_raise_wrong_encoding_error_at_first_byte() {
-        let v: Vec<u8> = vec![1, 2, 3];
-        let mut stream = Cursor::new(v);
-        let result = Connack::read_from(&mut stream, 143).unwrap_err();
-        assert_eq!(
-            result,
-            ConnackError::WrongEncoding(
-                "First byte doesn't follow MQTT 3.1.1 protocol".to_string()
-            )
-        );
-=======
+    #[test]
     fn test_reserved_bits_at_1_should_raise_invalid_reserved_bits_error() {
-        let v: Vec<u8> = vec![0b10010001];
-        let mut stream = Cursor::new(v);
-        let result = Connack::read_from(&mut stream).unwrap_err();
+        let v: Vec<u8> = vec![2, 0, 0];
+        let mut stream = Cursor::new(v);
+        let result = Connack::read_from(&mut stream, 0b100101).unwrap_err();
         let expected_error =
             PacketError::new_kind(MSG_INVALID_RESERVED_BITS, ErrorKind::InvalidReservedBits);
         assert_eq!(result, expected_error);
->>>>>>> 5744b4da
     }
 
     #[test]
     fn test_control_packet_type_other_than_2_should_raise_invalid_control_packet_type_error() {
-        let v: Vec<u8> = vec![0b110000];
-        let mut stream = Cursor::new(v);
-<<<<<<< HEAD
+        let v: Vec<u8> = vec![2, 0, 0];
+        let mut stream = Cursor::new(v);
+        let result = Connack::read_from(&mut stream, 0b110000).unwrap_err();
+        let expected_error =
+            PacketError::new_kind(MSG_PACKET_TYPE_CONNACK, ErrorKind::InvalidControlPacketType);
+        assert_eq!(result, expected_error);
+    }
+
+    #[test]
+    fn test_should_raise_wrong_encoding_error_at_remaining_length() {
+        let v: Vec<u8> = vec![0b11];
+        let mut stream = Cursor::new(v);
         let result = Connack::read_from(&mut stream, 32).unwrap_err();
-        assert_eq!(
-            result,
-            ConnackError::WrongEncoding(
-                "Remaining length doesn't follow MQTT 3.1.1 protocol".to_string()
-            )
-        );
-=======
-        let result = Connack::read_from(&mut stream).unwrap_err();
-        let expected_error =
-            PacketError::new_kind(MSG_PACKET_TYPE_CONNACK, ErrorKind::InvalidControlPacketType);
-        assert_eq!(result, expected_error);
->>>>>>> 5744b4da
-    }
-
-    #[test]
-    fn test_should_raise_wrong_encoding_error_at_remaining_length() {
-<<<<<<< HEAD
-        let v: Vec<u8> = vec![3];
-        let mut stream = Cursor::new(v);
-        let result = Connack::read_from(&mut stream, 32).unwrap_err();
-        assert_eq!(
-            result,
-            ConnackError::WrongEncoding(
-                "Remaining length doesn't follow MQTT 3.1.1 protocol".to_string()
-            )
-        );
+        let expected_error =
+            PacketError::new_kind(MSG_INVALID_REMAINING_LENGTH, ErrorKind::InvalidProtocol);
+        assert_eq!(result, expected_error);
     }
 
     #[test]
     fn test_should_raise_wrong_encoding_error_at_unknown_connack_flag() {
-        let v: Vec<u8> = vec![2, 3];
-        let mut stream = Cursor::new(v);
-        let result = Connack::read_from(&mut stream, 32).unwrap_err();
-        let error_expected = ConnackError::WrongEncoding(
-            "Unknown session present flag for MQTT 3.1.1 protocol".to_string(),
-        );
-        assert_eq!(result, error_expected);
-=======
-        let v: Vec<u8> = vec![0b100000, 0b11]; // first byte + remaining length = 3
-        let mut stream = Cursor::new(v);
-        let result = Connack::read_from(&mut stream).unwrap_err();
-        let expected_error =
-            PacketError::new_kind(MSG_INVALID_REMAINING_LENGTH, ErrorKind::InvalidProtocol);
-        assert_eq!(result, expected_error);
-    }
-
-    #[test]
-    fn test_should_raise_wrong_encoding_error_at_unknown_session_present_flag() {
-        let v: Vec<u8> = vec![0b100000, 0b10, 3]; // first byte + remaining length + session present flag
-        let mut stream = Cursor::new(v);
-        let result = Connack::read_from(&mut stream).unwrap_err();
+        let v: Vec<u8> = vec![0b10, 3];
+        let mut stream = Cursor::new(v);
+        let result = Connack::read_from(&mut stream, 0b100000).unwrap_err();
         let expected_error =
             PacketError::new_kind(MSG_INVALID_SESSION_PRESENT_FLAG, ErrorKind::InvalidProtocol);
         assert_eq!(result, expected_error);
->>>>>>> 5744b4da
     }
 
     #[test]
     fn test_return_code_1_should_raise_unacceptable_protocol_version_error() {
-<<<<<<< HEAD
         let v: Vec<u8> = vec![2, 0, 1];
         let mut stream = Cursor::new(v);
-        let result = Connack::read_from(&mut stream, 32).unwrap_err();
-        let error_expected = ConnackError::UnacceptableProtocolVersion;
-=======
-        let v: Vec<u8> = vec![0b100000, 0b10, 0b0, 0b01];
-        let mut stream = Cursor::new(v);
-        let result = Connack::read_from(&mut stream).unwrap_err();
+        let result = Connack::read_from(&mut stream, 0b100000).unwrap_err();
         let error_expected = PacketError::new_kind(
             MSG_UNACCEPTABLE_PROTOCOL_VERSION,
             ErrorKind::UnacceptableProtocolVersion,
         );
->>>>>>> 5744b4da
         assert_eq!(result, error_expected);
     }
 
     #[test]
     fn test_return_code_2_should_raise_identifier_rejected_error() {
-<<<<<<< HEAD
         let v: Vec<u8> = vec![2, 1, 2];
         let mut stream = Cursor::new(v);
-        let result = Connack::read_from(&mut stream, 32).unwrap_err();
-        let error_expected = ConnackError::IdentifierRejected;
-=======
-        let v: Vec<u8> = vec![0b100000, 0b10, 0b0, 0b10];
-        let mut stream = Cursor::new(v);
-        let result = Connack::read_from(&mut stream).unwrap_err();
+        let result = Connack::read_from(&mut stream, 0b100000).unwrap_err();
         let error_expected =
             PacketError::new_kind(MSG_IDENTIFIER_REJECTED, ErrorKind::IdentifierRejected);
->>>>>>> 5744b4da
         assert_eq!(result, error_expected);
     }
 
     #[test]
     fn test_return_code_3_should_raise_server_unavailable_error() {
-<<<<<<< HEAD
         let v: Vec<u8> = vec![2, 1, 3];
         let mut stream = Cursor::new(v);
-        let result = Connack::read_from(&mut stream, 32).unwrap_err();
-        let error_expected = ConnackError::ServerUnavailable;
-=======
-        let v: Vec<u8> = vec![0b100000, 0b10, 0b0, 0b11];
-        let mut stream = Cursor::new(v);
-        let result = Connack::read_from(&mut stream).unwrap_err();
+        let result = Connack::read_from(&mut stream, 0b100000).unwrap_err();
         let error_expected =
             PacketError::new_kind(MSG_SERVER_UNAVAILABLE, ErrorKind::ServerUnavailable);
->>>>>>> 5744b4da
         assert_eq!(result, error_expected);
     }
 
     #[test]
     fn test_return_code_4_should_raise_bad_username_or_password_error() {
-<<<<<<< HEAD
         let v: Vec<u8> = vec![2, 1, 4];
         let mut stream = Cursor::new(v);
-        let result = Connack::read_from(&mut stream, 32).unwrap_err();
-        let error_expected = ConnackError::BadUserNameOrPassword;
-=======
-        let v: Vec<u8> = vec![0b100000, 0b10, 0b0, 0b100];
-        let mut stream = Cursor::new(v);
-        let result = Connack::read_from(&mut stream).unwrap_err();
+        let result = Connack::read_from(&mut stream, 0b100000).unwrap_err();
         let error_expected = PacketError::new_kind(
             MSG_BAD_USER_NAME_OR_PASSWORD,
             ErrorKind::BadUserNameOrPassword,
         );
->>>>>>> 5744b4da
         assert_eq!(result, error_expected);
     }
 
     #[test]
     fn test_return_code_5_should_raise_not_authorized_error() {
-<<<<<<< HEAD
         let v: Vec<u8> = vec![2, 1, 5];
         let mut stream = Cursor::new(v);
-        let result = Connack::read_from(&mut stream, 32).unwrap_err();
-        let error_expected = ConnackError::NotAuthorized;
-=======
-        let v: Vec<u8> = vec![0b100000, 0b10, 0b0, 0b101];
-        let mut stream = Cursor::new(v);
-        let result = Connack::read_from(&mut stream).unwrap_err();
+        let result = Connack::read_from(&mut stream, 0b100000).unwrap_err();
         let error_expected = PacketError::new_kind(MSG_NOT_AUTHORIZED, ErrorKind::NotAuthorized);
->>>>>>> 5744b4da
-        assert_eq!(result, error_expected);
-    }
-
-    #[test]
-<<<<<<< HEAD
+        assert_eq!(result, error_expected);
+    }
+
+    #[test]
     fn test_should_return_valid_connack_packet_with_session_present_0_and_return_code_0(
-    ) -> Result<(), ConnackError> {
-        let v: Vec<u8> = vec![2, 0, 0];
-        let mut stream = Cursor::new(v);
-        let result = Connack::read_from(&mut stream, 32)?;
-=======
-    fn test_should_return_valid_connack_packet_with_session_present_0_and_return_code_0() {
-        let v: Vec<u8> = vec![0b100000, 0b10, 0b0, 0b0];
-        let mut stream = Cursor::new(v);
-        let result = Connack::read_from(&mut stream).unwrap();
->>>>>>> 5744b4da
+    ) -> Result<(), PacketError> {
+        let v: Vec<u8> = vec![0b10, 0b0, 0b0];
+        let mut stream = Cursor::new(v);
+        let result = Connack::read_from(&mut stream, 0b100000)?;
         let connack_expected = Connack {
             session_present: 0,
             return_code: 0,
         };
         assert_eq!(result, connack_expected);
-    }
-
-    #[test]
-<<<<<<< HEAD
+        Ok(())
+    }
+
+    #[test]
     fn test_should_return_valid_connack_packet_with_session_present_1_and_return_code_0(
-    ) -> Result<(), ConnackError> {
+    ) -> Result<(), PacketError> {
         let v: Vec<u8> = vec![2, 1, 0];
         let mut stream = Cursor::new(v);
         let result = Connack::read_from(&mut stream, 32)?;
-=======
-    fn test_should_return_valid_connack_packet_with_session_present_1_and_return_code_0() {
-        let v: Vec<u8> = vec![32, 2, 1, 0];
-        let mut stream = Cursor::new(v);
-        let result = Connack::read_from(&mut stream).unwrap();
->>>>>>> 5744b4da
         let connack_expected = Connack {
             session_present: 1,
             return_code: 0,
         };
         assert_eq!(result, connack_expected);
+        Ok(())
     }
 }