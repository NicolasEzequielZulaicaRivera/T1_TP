--- conflicted
+++ resolved
@@ -1,11 +1,8 @@
 pub mod connack;
 pub mod connect;
 pub mod disconnect;
-<<<<<<< HEAD
 pub mod pingreq;
-=======
 pub mod pingresp;
->>>>>>> c21618ad
 pub mod subscribe;
 pub mod unsuback;
 pub mod unsubscribe;
@@ -13,9 +10,6 @@
 pub use connack::*;
 pub use connect::*;
 pub use disconnect::*;
-<<<<<<< HEAD
 pub use pingreq::*;
-=======
 pub use pingresp::*;
->>>>>>> c21618ad
 pub use subscribe::*;